--- conflicted
+++ resolved
@@ -118,30 +118,10 @@
 
 ## Release Verification
 
-<<<<<<< HEAD
-All official release tags are signed by Conformal so users can ensure the code
-has not been tampered with and is coming from the btcsuite developers.  To
-verify the signature perform the following:
-
-- Download the Conformal public key:
-  https://raw.githubusercontent.com/btcsuite/monad/master/release/GIT-GPG-KEY-conformal.txt
-
-- Import the public key into your GPG keyring:
-  ```bash
-  gpg --import GIT-GPG-KEY-conformal.txt
-  ```
-
-- Verify the release tag with the following command where `TAG_NAME` is a
-  placeholder for the specific tag:
-  ```bash
-  git tag -v TAG_NAME
-  ```
-=======
 Please see our [documentation on the current build/verification
-process](https://github.com/btcsuite/btcd/tree/master/release) for all our
+process](https://github.com/monasuite/monad/tree/master/release) for all our
 releases for information on how to verify the integrity of published releases
 using our reproducible build system.
->>>>>>> a41498d5
 
 ## License
 
