monad
====

[![Build Status](https://github.com/monasuite/monad/workflows/Build%20and%20Test/badge.svg)](https://github.com/monasuite/monad/actions)
[![ISC License](https://img.shields.io/badge/license-ISC-blue.svg)](http://copyfree.org)
[![GoDoc](https://img.shields.io/badge/godoc-reference-blue.svg)](https://pkg.go.dev/github.com/monasuite/monad)

monad is an alternative full node bitcoin implementation written in Go (golang).

This project is currently under active development and is in a Beta state.  It
is extremely stable and has been in production use since October 2013.

It properly downloads, validates, and serves the block chain using the exact
rules (including consensus bugs) for block acceptance as Bitcoin Core.  We have
taken great care to avoid monad causing a fork to the block chain.  It includes a
full block validation testing framework which contains all of the 'official'
block acceptance tests (and some additional ones) that is run on every pull
request to help ensure it properly follows consensus.  Also, it passes all of
the JSON test data in the Bitcoin Core code.

It also properly relays newly mined blocks, maintains a transaction pool, and
relays individual transactions that have not yet made it into a block.  It
ensures all individual transactions admitted to the pool follow the rules
required by the block chain and also includes more strict checks which filter
transactions based on miner requirements ("standard" transactions).

One key difference between monad and Bitcoin Core is that monad does *NOT* include
wallet functionality and this was a very intentional design decision.  See the
<<<<<<< HEAD
blog entry [here](https://blog.conformal.com/monad-not-your-moms-bitcoin-daemon)
=======
blog entry [here](https://web.archive.org/web/20171125143919/https://blog.conformal.com/btcd-not-your-moms-bitcoin-daemon)
>>>>>>> 355472b0
for more details.  This means you can't actually make or receive payments
directly with monad.  That functionality is provided by the
[btcwallet](https://github.com/btcsuite/btcwallet) and
[Paymetheus](https://github.com/btcsuite/Paymetheus) (Windows-only) projects
which are both under active development.

## Requirements

[Go](http://golang.org) 1.12 or newer.

## Installation

#### Windows - MSI Available

https://github.com/monasuite/monad/releases

#### Linux/BSD/MacOSX/POSIX - Build from Source

- Install Go according to the installation instructions here:
  http://golang.org/doc/install

- Ensure Go was installed properly and is a supported version:

```bash
$ go version
$ go env GOROOT GOPATH
```

NOTE: The `GOROOT` and `GOPATH` above must not be the same path.  It is
recommended that `GOPATH` is set to a directory in your home directory such as
`~/goprojects` to avoid write permission issues.  It is also recommended to add
`$GOPATH/bin` to your `PATH` at this point.

- Run the following commands to obtain monad, all dependencies, and install it:

```bash
$ cd $GOPATH/src/github.com/monasuite/monad
$ GO111MODULE=on go install -v . ./cmd/...
```

- monad (and utilities) will now be installed in ```$GOPATH/bin```.  If you did
  not already add the bin directory to your system path during Go installation,
  we recommend you do so now.

## Updating

#### Windows

Install a newer MSI

#### Linux/BSD/MacOSX/POSIX - Build from Source

- Run the following commands to update monad, all dependencies, and install it:

```bash
$ cd $GOPATH/src/github.com/monasuite/monad
$ git pull
$ GO111MODULE=on go install -v . ./cmd/...
```

## Getting Started

monad has several configuration options avilable to tweak how it runs, but all
of the basic operations described in the intro section work with zero
configuration.

#### Windows (Installed from MSI)

Launch monad from your Start menu.

#### Linux/BSD/POSIX/Source

```bash
$ ./monad
```

## IRC

- irc.freenode.net
- channel #monad
- [webchat](https://webchat.freenode.net/?channels=monad)

## Issue Tracker

The [integrated github issue tracker](https://github.com/monasuite/monad/issues)
is used for this project.

## Documentation

The documentation is a work-in-progress.  It is located in the [docs](https://github.com/monasuite/monad/tree/master/docs) folder.

## Release Verification

Please see our [documentation on the current build/verification
process](https://github.com/monasuite/monad/tree/master/release) for all our
releases for information on how to verify the integrity of published releases
using our reproducible build system.

## License

monad is licensed under the [copyfree](http://copyfree.org) ISC License.<|MERGE_RESOLUTION|>--- conflicted
+++ resolved
@@ -5,7 +5,7 @@
 [![ISC License](https://img.shields.io/badge/license-ISC-blue.svg)](http://copyfree.org)
 [![GoDoc](https://img.shields.io/badge/godoc-reference-blue.svg)](https://pkg.go.dev/github.com/monasuite/monad)
 
-monad is an alternative full node bitcoin implementation written in Go (golang).
+monad is an alternative full node monacoin implementation written in Go (golang).
 
 This project is currently under active development and is in a Beta state.  It
 is extremely stable and has been in production use since October 2013.
@@ -24,13 +24,9 @@
 required by the block chain and also includes more strict checks which filter
 transactions based on miner requirements ("standard" transactions).
 
-One key difference between monad and Bitcoin Core is that monad does *NOT* include
+One key difference between monad and Monacoin Core is that monad does *NOT* include
 wallet functionality and this was a very intentional design decision.  See the
-<<<<<<< HEAD
-blog entry [here](https://blog.conformal.com/monad-not-your-moms-bitcoin-daemon)
-=======
 blog entry [here](https://web.archive.org/web/20171125143919/https://blog.conformal.com/btcd-not-your-moms-bitcoin-daemon)
->>>>>>> 355472b0
 for more details.  This means you can't actually make or receive payments
 directly with monad.  That functionality is provided by the
 [btcwallet](https://github.com/btcsuite/btcwallet) and
@@ -107,12 +103,6 @@
 $ ./monad
 ```
 
-## IRC
-
-- irc.freenode.net
-- channel #monad
-- [webchat](https://webchat.freenode.net/?channels=monad)
-
 ## Issue Tracker
 
 The [integrated github issue tracker](https://github.com/monasuite/monad/issues)
