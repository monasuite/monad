// Copyright (c) 2013-2014 The btcsuite developers
// Use of this source code is governed by an ISC
// license that can be found in the LICENSE file.

package addrmgr_test

import (
	"errors"
	"fmt"
	"net"
	"reflect"
	"testing"
	"time"

	"github.com/wakiyamap/monad/addrmgr"
	"github.com/wakiyamap/monad/wire"
)

// naTest is used to describe a test to be performed against the NetAddressKey
// method.
type naTest struct {
	in   wire.NetAddress
	want string
}

// naTests houses all of the tests to be performed against the NetAddressKey
// method.
var naTests = make([]naTest, 0)

// Put some IP in here for convenience. Points to google.
var someIP = "173.194.115.66"

// addNaTests
func addNaTests() {
	// IPv4
	// Localhost
	addNaTest("127.0.0.1", 9401, "127.0.0.1:9401")
	addNaTest("127.0.0.1", 9400, "127.0.0.1:9400")

	// Class A
	addNaTest("1.0.0.1", 9401, "1.0.0.1:9401")
	addNaTest("2.2.2.2", 9400, "2.2.2.2:9400")
	addNaTest("27.253.252.251", 8335, "27.253.252.251:8335")
	addNaTest("123.3.2.1", 8336, "123.3.2.1:8336")

	// Private Class A
	addNaTest("10.0.0.1", 9401, "10.0.0.1:9401")
	addNaTest("10.1.1.1", 9400, "10.1.1.1:9400")
	addNaTest("10.2.2.2", 8335, "10.2.2.2:8335")
	addNaTest("10.10.10.10", 8336, "10.10.10.10:8336")

	// Class B
	addNaTest("128.0.0.1", 9401, "128.0.0.1:9401")
	addNaTest("129.1.1.1", 9400, "129.1.1.1:9400")
	addNaTest("180.2.2.2", 8335, "180.2.2.2:8335")
	addNaTest("191.10.10.10", 8336, "191.10.10.10:8336")

	// Private Class B
	addNaTest("172.16.0.1", 9401, "172.16.0.1:9401")
	addNaTest("172.16.1.1", 9400, "172.16.1.1:9400")
	addNaTest("172.16.2.2", 8335, "172.16.2.2:8335")
	addNaTest("172.16.172.172", 8336, "172.16.172.172:8336")

	// Class C
	addNaTest("193.0.0.1", 9401, "193.0.0.1:9401")
	addNaTest("200.1.1.1", 9400, "200.1.1.1:9400")
	addNaTest("205.2.2.2", 8335, "205.2.2.2:8335")
	addNaTest("223.10.10.10", 8336, "223.10.10.10:8336")

	// Private Class C
	addNaTest("192.168.0.1", 9401, "192.168.0.1:9401")
	addNaTest("192.168.1.1", 9400, "192.168.1.1:9400")
	addNaTest("192.168.2.2", 8335, "192.168.2.2:8335")
	addNaTest("192.168.192.192", 8336, "192.168.192.192:8336")

	// IPv6
	// Localhost
	addNaTest("::1", 9401, "[::1]:9401")
	addNaTest("fe80::1", 9400, "[fe80::1]:9400")

	// Link-local
	addNaTest("fe80::1:1", 9401, "[fe80::1:1]:9401")
	addNaTest("fe91::2:2", 9400, "[fe91::2:2]:9400")
	addNaTest("fea2::3:3", 8335, "[fea2::3:3]:8335")
	addNaTest("feb3::4:4", 8336, "[feb3::4:4]:8336")

	// Site-local
	addNaTest("fec0::1:1", 9401, "[fec0::1:1]:9401")
	addNaTest("fed1::2:2", 9400, "[fed1::2:2]:9400")
	addNaTest("fee2::3:3", 8335, "[fee2::3:3]:8335")
	addNaTest("fef3::4:4", 8336, "[fef3::4:4]:8336")
}

func addNaTest(ip string, port uint16, want string) {
	nip := net.ParseIP(ip)
	na := *wire.NewNetAddressIPPort(nip, port, wire.SFNodeNetwork)
	test := naTest{na, want}
	naTests = append(naTests, test)
}

func lookupFunc(host string) ([]net.IP, error) {
	return nil, errors.New("not implemented")
}

func TestStartStop(t *testing.T) {
	n := addrmgr.New("teststartstop", lookupFunc)
	n.Start()
	err := n.Stop()
	if err != nil {
		t.Fatalf("Address Manager failed to stop: %v", err)
	}
}

func TestAddAddressByIP(t *testing.T) {
	fmtErr := fmt.Errorf("")
	addrErr := &net.AddrError{}
	var tests = []struct {
		addrIP string
		err    error
	}{
		{
			someIP + ":9401",
			nil,
		},
		{
			someIP,
			addrErr,
		},
		{
			someIP[:12] + ":9401",
			fmtErr,
		},
		{
			someIP + ":abcd",
			fmtErr,
		},
	}

	amgr := addrmgr.New("testaddressbyip", nil)
	for i, test := range tests {
		err := amgr.AddAddressByIP(test.addrIP)
		if test.err != nil && err == nil {
			t.Errorf("TestGood test %d failed expected an error and got none", i)
			continue
		}
		if test.err == nil && err != nil {
			t.Errorf("TestGood test %d failed expected no error and got one", i)
			continue
		}
		if reflect.TypeOf(err) != reflect.TypeOf(test.err) {
			t.Errorf("TestGood test %d failed got %v, want %v", i,
				reflect.TypeOf(err), reflect.TypeOf(test.err))
			continue
		}
	}
}

func TestAddLocalAddress(t *testing.T) {
	var tests = []struct {
		address  wire.NetAddress
		priority addrmgr.AddressPriority
		valid    bool
	}{
		{
			wire.NetAddress{IP: net.ParseIP("192.168.0.100")},
			addrmgr.InterfacePrio,
			false,
		},
		{
			wire.NetAddress{IP: net.ParseIP("204.124.1.1")},
			addrmgr.InterfacePrio,
			true,
		},
		{
			wire.NetAddress{IP: net.ParseIP("204.124.1.1")},
			addrmgr.BoundPrio,
			true,
		},
		{
			wire.NetAddress{IP: net.ParseIP("::1")},
			addrmgr.InterfacePrio,
			false,
		},
		{
			wire.NetAddress{IP: net.ParseIP("fe80::1")},
			addrmgr.InterfacePrio,
			false,
		},
		{
			wire.NetAddress{IP: net.ParseIP("2620:100::1")},
			addrmgr.InterfacePrio,
			true,
		},
	}
	amgr := addrmgr.New("testaddlocaladdress", nil)
	for x, test := range tests {
		result := amgr.AddLocalAddress(&test.address, test.priority)
		if result == nil && !test.valid {
			t.Errorf("TestAddLocalAddress test #%d failed: %s should have "+
				"been accepted", x, test.address.IP)
			continue
		}
		if result != nil && test.valid {
			t.Errorf("TestAddLocalAddress test #%d failed: %s should not have "+
				"been accepted", x, test.address.IP)
			continue
		}
	}
}

func TestAttempt(t *testing.T) {
	n := addrmgr.New("testattempt", lookupFunc)

	// Add a new address and get it
	err := n.AddAddressByIP(someIP + ":9401")
	if err != nil {
		t.Fatalf("Adding address failed: %v", err)
	}
	ka := n.GetAddress()

	if !ka.LastAttempt().IsZero() {
		t.Errorf("Address should not have attempts, but does")
	}

	na := ka.NetAddress()
	n.Attempt(na)

	if ka.LastAttempt().IsZero() {
		t.Errorf("Address should have an attempt, but does not")
	}
}

func TestConnected(t *testing.T) {
	n := addrmgr.New("testconnected", lookupFunc)

	// Add a new address and get it
	err := n.AddAddressByIP(someIP + ":9401")
	if err != nil {
		t.Fatalf("Adding address failed: %v", err)
	}
	ka := n.GetAddress()
	na := ka.NetAddress()
	// make it an hour ago
	na.Timestamp = time.Unix(time.Now().Add(time.Hour*-1).Unix(), 0)

	n.Connected(na)

	if !ka.NetAddress().Timestamp.After(na.Timestamp) {
		t.Errorf("Address should have a new timestamp, but does not")
	}
}

func TestNeedMoreAddresses(t *testing.T) {
	n := addrmgr.New("testneedmoreaddresses", lookupFunc)
	addrsToAdd := 1500
	b := n.NeedMoreAddresses()
	if !b {
		t.Errorf("Expected that we need more addresses")
	}
	addrs := make([]*wire.NetAddress, addrsToAdd)

	var err error
	for i := 0; i < addrsToAdd; i++ {
<<<<<<< HEAD
		s := fmt.Sprintf("%d.%d.173.147:9401", i/128+60, i%128+60)
		addrs[i], err = n.DeserializeNetAddress(s)
=======
		s := fmt.Sprintf("%d.%d.173.147:8333", i/128+60, i%128+60)
		addrs[i], err = n.DeserializeNetAddress(s, wire.SFNodeNetwork)
>>>>>>> aa6e0f35
		if err != nil {
			t.Errorf("Failed to turn %s into an address: %v", s, err)
		}
	}

	srcAddr := wire.NewNetAddressIPPort(net.IPv4(173, 144, 173, 111), 9401, 0)

	n.AddAddresses(addrs, srcAddr)
	numAddrs := n.NumAddresses()
	if numAddrs > addrsToAdd {
		t.Errorf("Number of addresses is too many %d vs %d", numAddrs, addrsToAdd)
	}

	b = n.NeedMoreAddresses()
	if b {
		t.Errorf("Expected that we don't need more addresses")
	}
}

func TestGood(t *testing.T) {
	n := addrmgr.New("testgood", lookupFunc)
	addrsToAdd := 64 * 64
	addrs := make([]*wire.NetAddress, addrsToAdd)

	var err error
	for i := 0; i < addrsToAdd; i++ {
<<<<<<< HEAD
		s := fmt.Sprintf("%d.173.147.%d:9401", i/64+60, i%64+60)
		addrs[i], err = n.DeserializeNetAddress(s)
=======
		s := fmt.Sprintf("%d.173.147.%d:8333", i/64+60, i%64+60)
		addrs[i], err = n.DeserializeNetAddress(s, wire.SFNodeNetwork)
>>>>>>> aa6e0f35
		if err != nil {
			t.Errorf("Failed to turn %s into an address: %v", s, err)
		}
	}

	srcAddr := wire.NewNetAddressIPPort(net.IPv4(173, 144, 173, 111), 9401, 0)

	n.AddAddresses(addrs, srcAddr)
	for _, addr := range addrs {
		n.Good(addr)
	}

	numAddrs := n.NumAddresses()
	if numAddrs >= addrsToAdd {
		t.Errorf("Number of addresses is too many: %d vs %d", numAddrs, addrsToAdd)
	}

	numCache := len(n.AddressCache())
	if numCache >= numAddrs/4 {
		t.Errorf("Number of addresses in cache: got %d, want %d", numCache, numAddrs/4)
	}
}

func TestGetAddress(t *testing.T) {
	n := addrmgr.New("testgetaddress", lookupFunc)

	// Get an address from an empty set (should error)
	if rv := n.GetAddress(); rv != nil {
		t.Errorf("GetAddress failed: got: %v want: %v\n", rv, nil)
	}

	// Add a new address and get it
	err := n.AddAddressByIP(someIP + ":9401")
	if err != nil {
		t.Fatalf("Adding address failed: %v", err)
	}
	ka := n.GetAddress()
	if ka == nil {
		t.Fatalf("Did not get an address where there is one in the pool")
	}
	if ka.NetAddress().IP.String() != someIP {
		t.Errorf("Wrong IP: got %v, want %v", ka.NetAddress().IP.String(), someIP)
	}

	// Mark this as a good address and get it
	n.Good(ka.NetAddress())
	ka = n.GetAddress()
	if ka == nil {
		t.Fatalf("Did not get an address where there is one in the pool")
	}
	if ka.NetAddress().IP.String() != someIP {
		t.Errorf("Wrong IP: got %v, want %v", ka.NetAddress().IP.String(), someIP)
	}

	numAddrs := n.NumAddresses()
	if numAddrs != 1 {
		t.Errorf("Wrong number of addresses: got %d, want %d", numAddrs, 1)
	}
}

func TestGetBestLocalAddress(t *testing.T) {
	localAddrs := []wire.NetAddress{
		{IP: net.ParseIP("192.168.0.100")},
		{IP: net.ParseIP("::1")},
		{IP: net.ParseIP("fe80::1")},
		{IP: net.ParseIP("2001:470::1")},
	}

	var tests = []struct {
		remoteAddr wire.NetAddress
		want0      wire.NetAddress
		want1      wire.NetAddress
		want2      wire.NetAddress
		want3      wire.NetAddress
	}{
		{
			// Remote connection from public IPv4
			wire.NetAddress{IP: net.ParseIP("204.124.8.1")},
			wire.NetAddress{IP: net.IPv4zero},
			wire.NetAddress{IP: net.IPv4zero},
			wire.NetAddress{IP: net.ParseIP("204.124.8.100")},
			wire.NetAddress{IP: net.ParseIP("fd87:d87e:eb43:25::1")},
		},
		{
			// Remote connection from private IPv4
			wire.NetAddress{IP: net.ParseIP("172.16.0.254")},
			wire.NetAddress{IP: net.IPv4zero},
			wire.NetAddress{IP: net.IPv4zero},
			wire.NetAddress{IP: net.IPv4zero},
			wire.NetAddress{IP: net.IPv4zero},
		},
		{
			// Remote connection from public IPv6
			wire.NetAddress{IP: net.ParseIP("2602:100:abcd::102")},
			wire.NetAddress{IP: net.IPv6zero},
			wire.NetAddress{IP: net.ParseIP("2001:470::1")},
			wire.NetAddress{IP: net.ParseIP("2001:470::1")},
			wire.NetAddress{IP: net.ParseIP("2001:470::1")},
		},
		/* XXX
		{
			// Remote connection from Tor
			wire.NetAddress{IP: net.ParseIP("fd87:d87e:eb43::100")},
			wire.NetAddress{IP: net.IPv4zero},
			wire.NetAddress{IP: net.ParseIP("204.124.8.100")},
			wire.NetAddress{IP: net.ParseIP("fd87:d87e:eb43:25::1")},
		},
		*/
	}

	amgr := addrmgr.New("testgetbestlocaladdress", nil)

	// Test against default when there's no address
	for x, test := range tests {
		got := amgr.GetBestLocalAddress(&test.remoteAddr)
		if !test.want0.IP.Equal(got.IP) {
			t.Errorf("TestGetBestLocalAddress test1 #%d failed for remote address %s: want %s got %s",
				x, test.remoteAddr.IP, test.want1.IP, got.IP)
			continue
		}
	}

	for _, localAddr := range localAddrs {
		amgr.AddLocalAddress(&localAddr, addrmgr.InterfacePrio)
	}

	// Test against want1
	for x, test := range tests {
		got := amgr.GetBestLocalAddress(&test.remoteAddr)
		if !test.want1.IP.Equal(got.IP) {
			t.Errorf("TestGetBestLocalAddress test1 #%d failed for remote address %s: want %s got %s",
				x, test.remoteAddr.IP, test.want1.IP, got.IP)
			continue
		}
	}

	// Add a public IP to the list of local addresses.
	localAddr := wire.NetAddress{IP: net.ParseIP("204.124.8.100")}
	amgr.AddLocalAddress(&localAddr, addrmgr.InterfacePrio)

	// Test against want2
	for x, test := range tests {
		got := amgr.GetBestLocalAddress(&test.remoteAddr)
		if !test.want2.IP.Equal(got.IP) {
			t.Errorf("TestGetBestLocalAddress test2 #%d failed for remote address %s: want %s got %s",
				x, test.remoteAddr.IP, test.want2.IP, got.IP)
			continue
		}
	}
	/*
		// Add a Tor generated IP address
		localAddr = wire.NetAddress{IP: net.ParseIP("fd87:d87e:eb43:25::1")}
		amgr.AddLocalAddress(&localAddr, addrmgr.ManualPrio)

		// Test against want3
		for x, test := range tests {
			got := amgr.GetBestLocalAddress(&test.remoteAddr)
			if !test.want3.IP.Equal(got.IP) {
				t.Errorf("TestGetBestLocalAddress test3 #%d failed for remote address %s: want %s got %s",
					x, test.remoteAddr.IP, test.want3.IP, got.IP)
				continue
			}
		}
	*/
}

func TestNetAddressKey(t *testing.T) {
	addNaTests()

	t.Logf("Running %d tests", len(naTests))
	for i, test := range naTests {
		key := addrmgr.NetAddressKey(&test.in)
		if key != test.want {
			t.Errorf("NetAddressKey #%d\n got: %s want: %s", i, key, test.want)
			continue
		}
	}

}<|MERGE_RESOLUTION|>--- conflicted
+++ resolved
@@ -261,13 +261,8 @@
 
 	var err error
 	for i := 0; i < addrsToAdd; i++ {
-<<<<<<< HEAD
 		s := fmt.Sprintf("%d.%d.173.147:9401", i/128+60, i%128+60)
-		addrs[i], err = n.DeserializeNetAddress(s)
-=======
-		s := fmt.Sprintf("%d.%d.173.147:8333", i/128+60, i%128+60)
 		addrs[i], err = n.DeserializeNetAddress(s, wire.SFNodeNetwork)
->>>>>>> aa6e0f35
 		if err != nil {
 			t.Errorf("Failed to turn %s into an address: %v", s, err)
 		}
@@ -294,13 +289,8 @@
 
 	var err error
 	for i := 0; i < addrsToAdd; i++ {
-<<<<<<< HEAD
 		s := fmt.Sprintf("%d.173.147.%d:9401", i/64+60, i%64+60)
-		addrs[i], err = n.DeserializeNetAddress(s)
-=======
-		s := fmt.Sprintf("%d.173.147.%d:8333", i/64+60, i%64+60)
 		addrs[i], err = n.DeserializeNetAddress(s, wire.SFNodeNetwork)
->>>>>>> aa6e0f35
 		if err != nil {
 			t.Errorf("Failed to turn %s into an address: %v", s, err)
 		}
