// Copyright (c) 2016 The btcsuite developers
// Use of this source code is governed by an ISC
// license that can be found in the LICENSE file.

/*
Package indexers implements optional block chain indexes.
*/
package indexers

import (
	"encoding/binary"
	"errors"

	"github.com/wakiyamap/monad/blockchain"
	"github.com/wakiyamap/monad/database"
	"github.com/wakiyamap/monautil"
)

var (
	// byteOrder is the preferred byte order used for serializing numeric
	// fields for storage in the database.
	byteOrder = binary.LittleEndian

	// errInterruptRequested indicates that an operation was cancelled due
	// to a user-requested interrupt.
	errInterruptRequested = errors.New("interrupt requested")
)

// NeedsInputser provides a generic interface for an indexer to specify the it
// requires the ability to look up inputs for a transaction.
type NeedsInputser interface {
	NeedsInputs() bool
}

// Indexer provides a generic interface for an indexer that is managed by an
// index manager such as the Manager type provided by this package.
type Indexer interface {
	// Key returns the key of the index as a byte slice.
	Key() []byte

	// Name returns the human-readable name of the index.
	Name() string

	// Create is invoked when the indexer manager determines the index needs
	// to be created for the first time.
	Create(dbTx database.Tx) error

	// Init is invoked when the index manager is first initializing the
	// index.  This differs from the Create method in that it is called on
	// every load, including the case the index was just created.
	Init() error

<<<<<<< HEAD
	// ConnectBlock is invoked when the index manager is notified that a new
	// block has been connected to the main chain.
	ConnectBlock(dbTx database.Tx, block *monautil.Block, view *blockchain.UtxoViewpoint) error

	// DisconnectBlock is invoked when the index manager is notified that a
	// block has been disconnected from the main chain.
	DisconnectBlock(dbTx database.Tx, block *monautil.Block, view *blockchain.UtxoViewpoint) error
=======
	// ConnectBlock is invoked when a new block has been connected to the
	// main chain. The set of output spent within a block is also passed in
	// so indexers can access the pevious output scripts input spent if
	// required.
	ConnectBlock(database.Tx, *btcutil.Block, []blockchain.SpentTxOut) error

	// DisconnectBlock is invoked when a block has been disconnected from
	// the main chain. The set of outputs scripts that were spent within
	// this block is also returned so indexers can clean up the prior index
	// state for this block
	DisconnectBlock(database.Tx, *btcutil.Block, []blockchain.SpentTxOut) error
>>>>>>> f673a4b5
}

// AssertError identifies an error that indicates an internal code consistency
// issue and should be treated as a critical and unrecoverable error.
type AssertError string

// Error returns the assertion error as a huma-readable string and satisfies
// the error interface.
func (e AssertError) Error() string {
	return "assertion failed: " + string(e)
}

// errDeserialize signifies that a problem was encountered when deserializing
// data.
type errDeserialize string

// Error implements the error interface.
func (e errDeserialize) Error() string {
	return string(e)
}

// isDeserializeErr returns whether or not the passed error is an errDeserialize
// error.
func isDeserializeErr(err error) bool {
	_, ok := err.(errDeserialize)
	return ok
}

// internalBucket is an abstraction over a database bucket.  It is used to make
// the code easier to test since it allows mock objects in the tests to only
// implement these functions instead of everything a database.Bucket supports.
type internalBucket interface {
	Get(key []byte) []byte
	Put(key []byte, value []byte) error
	Delete(key []byte) error
}

// interruptRequested returns true when the provided channel has been closed.
// This simplifies early shutdown slightly since the caller can just use an if
// statement instead of a select.
func interruptRequested(interrupted <-chan struct{}) bool {
	select {
	case <-interrupted:
		return true
	default:
	}

	return false
}<|MERGE_RESOLUTION|>--- conflicted
+++ resolved
@@ -50,27 +50,17 @@
 	// every load, including the case the index was just created.
 	Init() error
 
-<<<<<<< HEAD
-	// ConnectBlock is invoked when the index manager is notified that a new
-	// block has been connected to the main chain.
-	ConnectBlock(dbTx database.Tx, block *monautil.Block, view *blockchain.UtxoViewpoint) error
-
-	// DisconnectBlock is invoked when the index manager is notified that a
-	// block has been disconnected from the main chain.
-	DisconnectBlock(dbTx database.Tx, block *monautil.Block, view *blockchain.UtxoViewpoint) error
-=======
 	// ConnectBlock is invoked when a new block has been connected to the
 	// main chain. The set of output spent within a block is also passed in
 	// so indexers can access the pevious output scripts input spent if
 	// required.
-	ConnectBlock(database.Tx, *btcutil.Block, []blockchain.SpentTxOut) error
+	ConnectBlock(database.Tx, *monautil.Block, []blockchain.SpentTxOut) error
 
 	// DisconnectBlock is invoked when a block has been disconnected from
 	// the main chain. The set of outputs scripts that were spent within
 	// this block is also returned so indexers can clean up the prior index
 	// state for this block
-	DisconnectBlock(database.Tx, *btcutil.Block, []blockchain.SpentTxOut) error
->>>>>>> f673a4b5
+	DisconnectBlock(database.Tx, *monautil.Block, []blockchain.SpentTxOut) error
 }
 
 // AssertError identifies an error that indicates an internal code consistency
