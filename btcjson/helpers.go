--- conflicted
+++ resolved
@@ -78,17 +78,18 @@
 	return p
 }
 
-<<<<<<< HEAD
-// Decimal is a helper routine that allocates a new string value to store v and
+// Decimal is a helper routine that allocates a new decimal.Decimal value to store v and
 // returns a pointer to it.  This is useful when assigning optional parameters.
 func Decimal(v decimal.Decimal) *decimal.Decimal {
 	p := new(decimal.Decimal)
-=======
+	*p = v
+	return p
+}
+
 // NewFilterTypeName is a helper routine that allocates a new FilterTypeName value to store v and
 // returns a pointer to it.  This is useful when assigning optional parameters.
 func NewFilterTypeName(v FilterTypeName) *FilterTypeName {
 	p := new(FilterTypeName)
->>>>>>> 355472b0
 	*p = v
 	return p
 }