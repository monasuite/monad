// Copyright (c) 2014-2020 The btcsuite developers
// Use of this source code is governed by an ISC
// license that can be found in the LICENSE file.

package btcjson_test

import (
	"bytes"
	"encoding/json"
	"fmt"
	"reflect"
	"testing"

<<<<<<< HEAD
	"github.com/monasuite/monad/btcjson"
=======
	"github.com/btcsuite/btcd/btcjson"
	"github.com/btcsuite/btcutil"
>>>>>>> ac3f235e
)

// TestWalletSvrCmds tests all of the wallet server commands marshal and
// unmarshal into valid results include handling of optional fields being
// omitted in the marshalled command, while optional fields with defaults have
// the default assigned on unmarshalled commands.
func TestWalletSvrCmds(t *testing.T) {
	t.Parallel()

	testID := int(1)
	tests := []struct {
		name         string
		newCmd       func() (interface{}, error)
		staticCmd    func() interface{}
		marshalled   string
		unmarshalled interface{}
	}{
		{
			name: "addmultisigaddress",
			newCmd: func() (interface{}, error) {
				return btcjson.NewCmd("addmultisigaddress", 2, []string{"031234", "035678"})
			},
			staticCmd: func() interface{} {
				keys := []string{"031234", "035678"}
				return btcjson.NewAddMultisigAddressCmd(2, keys, nil)
			},
			marshalled: `{"jsonrpc":"1.0","method":"addmultisigaddress","params":[2,["031234","035678"]],"id":1}`,
			unmarshalled: &btcjson.AddMultisigAddressCmd{
				NRequired: 2,
				Keys:      []string{"031234", "035678"},
				Account:   nil,
			},
		},
		{
			name: "addmultisigaddress optional",
			newCmd: func() (interface{}, error) {
				return btcjson.NewCmd("addmultisigaddress", 2, []string{"031234", "035678"}, "test")
			},
			staticCmd: func() interface{} {
				keys := []string{"031234", "035678"}
				return btcjson.NewAddMultisigAddressCmd(2, keys, btcjson.String("test"))
			},
			marshalled: `{"jsonrpc":"1.0","method":"addmultisigaddress","params":[2,["031234","035678"],"test"],"id":1}`,
			unmarshalled: &btcjson.AddMultisigAddressCmd{
				NRequired: 2,
				Keys:      []string{"031234", "035678"},
				Account:   btcjson.String("test"),
			},
		},
		{
			name: "addwitnessaddress",
			newCmd: func() (interface{}, error) {
				return btcjson.NewCmd("addwitnessaddress", "1address")
			},
			staticCmd: func() interface{} {
				return btcjson.NewAddWitnessAddressCmd("1address")
			},
			marshalled: `{"jsonrpc":"1.0","method":"addwitnessaddress","params":["1address"],"id":1}`,
			unmarshalled: &btcjson.AddWitnessAddressCmd{
				Address: "1address",
			},
		},
		{
			name: "createmultisig",
			newCmd: func() (interface{}, error) {
				return btcjson.NewCmd("createmultisig", 2, []string{"031234", "035678"})
			},
			staticCmd: func() interface{} {
				keys := []string{"031234", "035678"}
				return btcjson.NewCreateMultisigCmd(2, keys)
			},
			marshalled: `{"jsonrpc":"1.0","method":"createmultisig","params":[2,["031234","035678"]],"id":1}`,
			unmarshalled: &btcjson.CreateMultisigCmd{
				NRequired: 2,
				Keys:      []string{"031234", "035678"},
			},
		},
		{
			name: "dumpprivkey",
			newCmd: func() (interface{}, error) {
				return btcjson.NewCmd("dumpprivkey", "1Address")
			},
			staticCmd: func() interface{} {
				return btcjson.NewDumpPrivKeyCmd("1Address")
			},
			marshalled: `{"jsonrpc":"1.0","method":"dumpprivkey","params":["1Address"],"id":1}`,
			unmarshalled: &btcjson.DumpPrivKeyCmd{
				Address: "1Address",
			},
		},
		{
			name: "encryptwallet",
			newCmd: func() (interface{}, error) {
				return btcjson.NewCmd("encryptwallet", "pass")
			},
			staticCmd: func() interface{} {
				return btcjson.NewEncryptWalletCmd("pass")
			},
			marshalled: `{"jsonrpc":"1.0","method":"encryptwallet","params":["pass"],"id":1}`,
			unmarshalled: &btcjson.EncryptWalletCmd{
				Passphrase: "pass",
			},
		},
		{
			name: "estimatefee",
			newCmd: func() (interface{}, error) {
				return btcjson.NewCmd("estimatefee", 6)
			},
			staticCmd: func() interface{} {
				return btcjson.NewEstimateFeeCmd(6)
			},
			marshalled: `{"jsonrpc":"1.0","method":"estimatefee","params":[6],"id":1}`,
			unmarshalled: &btcjson.EstimateFeeCmd{
				NumBlocks: 6,
			},
		},
		{
			name: "estimatesmartfee - no mode",
			newCmd: func() (interface{}, error) {
				return btcjson.NewCmd("estimatesmartfee", 6)
			},
			staticCmd: func() interface{} {
				return btcjson.NewEstimateSmartFeeCmd(6, nil)
			},
			marshalled: `{"jsonrpc":"1.0","method":"estimatesmartfee","params":[6],"id":1}`,
			unmarshalled: &btcjson.EstimateSmartFeeCmd{
				ConfTarget:   6,
				EstimateMode: &btcjson.EstimateModeConservative,
			},
		},
		{
			name: "estimatesmartfee - economical mode",
			newCmd: func() (interface{}, error) {
				return btcjson.NewCmd("estimatesmartfee", 6, btcjson.EstimateModeEconomical)
			},
			staticCmd: func() interface{} {
				return btcjson.NewEstimateSmartFeeCmd(6, &btcjson.EstimateModeEconomical)
			},
			marshalled: `{"jsonrpc":"1.0","method":"estimatesmartfee","params":[6,"ECONOMICAL"],"id":1}`,
			unmarshalled: &btcjson.EstimateSmartFeeCmd{
				ConfTarget:   6,
				EstimateMode: &btcjson.EstimateModeEconomical,
			},
		},
		{
			name: "estimatepriority",
			newCmd: func() (interface{}, error) {
				return btcjson.NewCmd("estimatepriority", 6)
			},
			staticCmd: func() interface{} {
				return btcjson.NewEstimatePriorityCmd(6)
			},
			marshalled: `{"jsonrpc":"1.0","method":"estimatepriority","params":[6],"id":1}`,
			unmarshalled: &btcjson.EstimatePriorityCmd{
				NumBlocks: 6,
			},
		},
		{
			name: "getaccount",
			newCmd: func() (interface{}, error) {
				return btcjson.NewCmd("getaccount", "1Address")
			},
			staticCmd: func() interface{} {
				return btcjson.NewGetAccountCmd("1Address")
			},
			marshalled: `{"jsonrpc":"1.0","method":"getaccount","params":["1Address"],"id":1}`,
			unmarshalled: &btcjson.GetAccountCmd{
				Address: "1Address",
			},
		},
		{
			name: "getaccountaddress",
			newCmd: func() (interface{}, error) {
				return btcjson.NewCmd("getaccountaddress", "acct")
			},
			staticCmd: func() interface{} {
				return btcjson.NewGetAccountAddressCmd("acct")
			},
			marshalled: `{"jsonrpc":"1.0","method":"getaccountaddress","params":["acct"],"id":1}`,
			unmarshalled: &btcjson.GetAccountAddressCmd{
				Account: "acct",
			},
		},
		{
			name: "getaddressesbyaccount",
			newCmd: func() (interface{}, error) {
				return btcjson.NewCmd("getaddressesbyaccount", "acct")
			},
			staticCmd: func() interface{} {
				return btcjson.NewGetAddressesByAccountCmd("acct")
			},
			marshalled: `{"jsonrpc":"1.0","method":"getaddressesbyaccount","params":["acct"],"id":1}`,
			unmarshalled: &btcjson.GetAddressesByAccountCmd{
				Account: "acct",
			},
		},
		{
			name: "getaddressinfo",
			newCmd: func() (interface{}, error) {
				return btcjson.NewCmd("getaddressinfo", "1234")
			},
			staticCmd: func() interface{} {
				return btcjson.NewGetAddressInfoCmd("1234")
			},
			marshalled: `{"jsonrpc":"1.0","method":"getaddressinfo","params":["1234"],"id":1}`,
			unmarshalled: &btcjson.GetAddressInfoCmd{
				Address: "1234",
			},
		},
		{
			name: "getbalance",
			newCmd: func() (interface{}, error) {
				return btcjson.NewCmd("getbalance")
			},
			staticCmd: func() interface{} {
				return btcjson.NewGetBalanceCmd(nil, nil)
			},
			marshalled: `{"jsonrpc":"1.0","method":"getbalance","params":[],"id":1}`,
			unmarshalled: &btcjson.GetBalanceCmd{
				Account: nil,
				MinConf: btcjson.Int(1),
			},
		},
		{
			name: "getbalance optional1",
			newCmd: func() (interface{}, error) {
				return btcjson.NewCmd("getbalance", "acct")
			},
			staticCmd: func() interface{} {
				return btcjson.NewGetBalanceCmd(btcjson.String("acct"), nil)
			},
			marshalled: `{"jsonrpc":"1.0","method":"getbalance","params":["acct"],"id":1}`,
			unmarshalled: &btcjson.GetBalanceCmd{
				Account: btcjson.String("acct"),
				MinConf: btcjson.Int(1),
			},
		},
		{
			name: "getbalance optional2",
			newCmd: func() (interface{}, error) {
				return btcjson.NewCmd("getbalance", "acct", 6)
			},
			staticCmd: func() interface{} {
				return btcjson.NewGetBalanceCmd(btcjson.String("acct"), btcjson.Int(6))
			},
			marshalled: `{"jsonrpc":"1.0","method":"getbalance","params":["acct",6],"id":1}`,
			unmarshalled: &btcjson.GetBalanceCmd{
				Account: btcjson.String("acct"),
				MinConf: btcjson.Int(6),
			},
		},
		{
			name: "getbalances",
			newCmd: func() (interface{}, error) {
				return btcjson.NewCmd("getbalances")
			},
			staticCmd: func() interface{} {
				return btcjson.NewGetBalancesCmd()
			},
			marshalled:   `{"jsonrpc":"1.0","method":"getbalances","params":[],"id":1}`,
			unmarshalled: &btcjson.GetBalancesCmd{},
		},
		{
			name: "getnewaddress",
			newCmd: func() (interface{}, error) {
				return btcjson.NewCmd("getnewaddress")
			},
			staticCmd: func() interface{} {
				return btcjson.NewGetNewAddressCmd(nil)
			},
			marshalled: `{"jsonrpc":"1.0","method":"getnewaddress","params":[],"id":1}`,
			unmarshalled: &btcjson.GetNewAddressCmd{
				Account: nil,
			},
		},
		{
			name: "getnewaddress optional",
			newCmd: func() (interface{}, error) {
				return btcjson.NewCmd("getnewaddress", "acct")
			},
			staticCmd: func() interface{} {
				return btcjson.NewGetNewAddressCmd(btcjson.String("acct"))
			},
			marshalled: `{"jsonrpc":"1.0","method":"getnewaddress","params":["acct"],"id":1}`,
			unmarshalled: &btcjson.GetNewAddressCmd{
				Account: btcjson.String("acct"),
			},
		},
		{
			name: "getrawchangeaddress",
			newCmd: func() (interface{}, error) {
				return btcjson.NewCmd("getrawchangeaddress")
			},
			staticCmd: func() interface{} {
				return btcjson.NewGetRawChangeAddressCmd(nil)
			},
			marshalled: `{"jsonrpc":"1.0","method":"getrawchangeaddress","params":[],"id":1}`,
			unmarshalled: &btcjson.GetRawChangeAddressCmd{
				Account: nil,
			},
		},
		{
			name: "getrawchangeaddress optional",
			newCmd: func() (interface{}, error) {
				return btcjson.NewCmd("getrawchangeaddress", "acct")
			},
			staticCmd: func() interface{} {
				return btcjson.NewGetRawChangeAddressCmd(btcjson.String("acct"))
			},
			marshalled: `{"jsonrpc":"1.0","method":"getrawchangeaddress","params":["acct"],"id":1}`,
			unmarshalled: &btcjson.GetRawChangeAddressCmd{
				Account: btcjson.String("acct"),
			},
		},
		{
			name: "getreceivedbyaccount",
			newCmd: func() (interface{}, error) {
				return btcjson.NewCmd("getreceivedbyaccount", "acct")
			},
			staticCmd: func() interface{} {
				return btcjson.NewGetReceivedByAccountCmd("acct", nil)
			},
			marshalled: `{"jsonrpc":"1.0","method":"getreceivedbyaccount","params":["acct"],"id":1}`,
			unmarshalled: &btcjson.GetReceivedByAccountCmd{
				Account: "acct",
				MinConf: btcjson.Int(1),
			},
		},
		{
			name: "getreceivedbyaccount optional",
			newCmd: func() (interface{}, error) {
				return btcjson.NewCmd("getreceivedbyaccount", "acct", 6)
			},
			staticCmd: func() interface{} {
				return btcjson.NewGetReceivedByAccountCmd("acct", btcjson.Int(6))
			},
			marshalled: `{"jsonrpc":"1.0","method":"getreceivedbyaccount","params":["acct",6],"id":1}`,
			unmarshalled: &btcjson.GetReceivedByAccountCmd{
				Account: "acct",
				MinConf: btcjson.Int(6),
			},
		},
		{
			name: "getreceivedbyaddress",
			newCmd: func() (interface{}, error) {
				return btcjson.NewCmd("getreceivedbyaddress", "1Address")
			},
			staticCmd: func() interface{} {
				return btcjson.NewGetReceivedByAddressCmd("1Address", nil)
			},
			marshalled: `{"jsonrpc":"1.0","method":"getreceivedbyaddress","params":["1Address"],"id":1}`,
			unmarshalled: &btcjson.GetReceivedByAddressCmd{
				Address: "1Address",
				MinConf: btcjson.Int(1),
			},
		},
		{
			name: "getreceivedbyaddress optional",
			newCmd: func() (interface{}, error) {
				return btcjson.NewCmd("getreceivedbyaddress", "1Address", 6)
			},
			staticCmd: func() interface{} {
				return btcjson.NewGetReceivedByAddressCmd("1Address", btcjson.Int(6))
			},
			marshalled: `{"jsonrpc":"1.0","method":"getreceivedbyaddress","params":["1Address",6],"id":1}`,
			unmarshalled: &btcjson.GetReceivedByAddressCmd{
				Address: "1Address",
				MinConf: btcjson.Int(6),
			},
		},
		{
			name: "gettransaction",
			newCmd: func() (interface{}, error) {
				return btcjson.NewCmd("gettransaction", "123")
			},
			staticCmd: func() interface{} {
				return btcjson.NewGetTransactionCmd("123", nil)
			},
			marshalled: `{"jsonrpc":"1.0","method":"gettransaction","params":["123"],"id":1}`,
			unmarshalled: &btcjson.GetTransactionCmd{
				Txid:             "123",
				IncludeWatchOnly: btcjson.Bool(false),
			},
		},
		{
			name: "gettransaction optional",
			newCmd: func() (interface{}, error) {
				return btcjson.NewCmd("gettransaction", "123", true)
			},
			staticCmd: func() interface{} {
				return btcjson.NewGetTransactionCmd("123", btcjson.Bool(true))
			},
			marshalled: `{"jsonrpc":"1.0","method":"gettransaction","params":["123",true],"id":1}`,
			unmarshalled: &btcjson.GetTransactionCmd{
				Txid:             "123",
				IncludeWatchOnly: btcjson.Bool(true),
			},
		},
		{
			name: "getwalletinfo",
			newCmd: func() (interface{}, error) {
				return btcjson.NewCmd("getwalletinfo")
			},
			staticCmd: func() interface{} {
				return btcjson.NewGetWalletInfoCmd()
			},
			marshalled:   `{"jsonrpc":"1.0","method":"getwalletinfo","params":[],"id":1}`,
			unmarshalled: &btcjson.GetWalletInfoCmd{},
		},
		{
			name: "importprivkey",
			newCmd: func() (interface{}, error) {
				return btcjson.NewCmd("importprivkey", "abc")
			},
			staticCmd: func() interface{} {
				return btcjson.NewImportPrivKeyCmd("abc", nil, nil)
			},
			marshalled: `{"jsonrpc":"1.0","method":"importprivkey","params":["abc"],"id":1}`,
			unmarshalled: &btcjson.ImportPrivKeyCmd{
				PrivKey: "abc",
				Label:   nil,
				Rescan:  btcjson.Bool(true),
			},
		},
		{
			name: "importprivkey optional1",
			newCmd: func() (interface{}, error) {
				return btcjson.NewCmd("importprivkey", "abc", "label")
			},
			staticCmd: func() interface{} {
				return btcjson.NewImportPrivKeyCmd("abc", btcjson.String("label"), nil)
			},
			marshalled: `{"jsonrpc":"1.0","method":"importprivkey","params":["abc","label"],"id":1}`,
			unmarshalled: &btcjson.ImportPrivKeyCmd{
				PrivKey: "abc",
				Label:   btcjson.String("label"),
				Rescan:  btcjson.Bool(true),
			},
		},
		{
			name: "importprivkey optional2",
			newCmd: func() (interface{}, error) {
				return btcjson.NewCmd("importprivkey", "abc", "label", false)
			},
			staticCmd: func() interface{} {
				return btcjson.NewImportPrivKeyCmd("abc", btcjson.String("label"), btcjson.Bool(false))
			},
			marshalled: `{"jsonrpc":"1.0","method":"importprivkey","params":["abc","label",false],"id":1}`,
			unmarshalled: &btcjson.ImportPrivKeyCmd{
				PrivKey: "abc",
				Label:   btcjson.String("label"),
				Rescan:  btcjson.Bool(false),
			},
		},
		{
			name: "keypoolrefill",
			newCmd: func() (interface{}, error) {
				return btcjson.NewCmd("keypoolrefill")
			},
			staticCmd: func() interface{} {
				return btcjson.NewKeyPoolRefillCmd(nil)
			},
			marshalled: `{"jsonrpc":"1.0","method":"keypoolrefill","params":[],"id":1}`,
			unmarshalled: &btcjson.KeyPoolRefillCmd{
				NewSize: btcjson.Uint(100),
			},
		},
		{
			name: "keypoolrefill optional",
			newCmd: func() (interface{}, error) {
				return btcjson.NewCmd("keypoolrefill", 200)
			},
			staticCmd: func() interface{} {
				return btcjson.NewKeyPoolRefillCmd(btcjson.Uint(200))
			},
			marshalled: `{"jsonrpc":"1.0","method":"keypoolrefill","params":[200],"id":1}`,
			unmarshalled: &btcjson.KeyPoolRefillCmd{
				NewSize: btcjson.Uint(200),
			},
		},
		{
			name: "listaccounts",
			newCmd: func() (interface{}, error) {
				return btcjson.NewCmd("listaccounts")
			},
			staticCmd: func() interface{} {
				return btcjson.NewListAccountsCmd(nil)
			},
			marshalled: `{"jsonrpc":"1.0","method":"listaccounts","params":[],"id":1}`,
			unmarshalled: &btcjson.ListAccountsCmd{
				MinConf: btcjson.Int(1),
			},
		},
		{
			name: "listaccounts optional",
			newCmd: func() (interface{}, error) {
				return btcjson.NewCmd("listaccounts", 6)
			},
			staticCmd: func() interface{} {
				return btcjson.NewListAccountsCmd(btcjson.Int(6))
			},
			marshalled: `{"jsonrpc":"1.0","method":"listaccounts","params":[6],"id":1}`,
			unmarshalled: &btcjson.ListAccountsCmd{
				MinConf: btcjson.Int(6),
			},
		},
		{
			name: "listaddressgroupings",
			newCmd: func() (interface{}, error) {
				return btcjson.NewCmd("listaddressgroupings")
			},
			staticCmd: func() interface{} {
				return btcjson.NewListAddressGroupingsCmd()
			},
			marshalled:   `{"jsonrpc":"1.0","method":"listaddressgroupings","params":[],"id":1}`,
			unmarshalled: &btcjson.ListAddressGroupingsCmd{},
		},
		{
			name: "listlockunspent",
			newCmd: func() (interface{}, error) {
				return btcjson.NewCmd("listlockunspent")
			},
			staticCmd: func() interface{} {
				return btcjson.NewListLockUnspentCmd()
			},
			marshalled:   `{"jsonrpc":"1.0","method":"listlockunspent","params":[],"id":1}`,
			unmarshalled: &btcjson.ListLockUnspentCmd{},
		},
		{
			name: "listreceivedbyaccount",
			newCmd: func() (interface{}, error) {
				return btcjson.NewCmd("listreceivedbyaccount")
			},
			staticCmd: func() interface{} {
				return btcjson.NewListReceivedByAccountCmd(nil, nil, nil)
			},
			marshalled: `{"jsonrpc":"1.0","method":"listreceivedbyaccount","params":[],"id":1}`,
			unmarshalled: &btcjson.ListReceivedByAccountCmd{
				MinConf:          btcjson.Int(1),
				IncludeEmpty:     btcjson.Bool(false),
				IncludeWatchOnly: btcjson.Bool(false),
			},
		},
		{
			name: "listreceivedbyaccount optional1",
			newCmd: func() (interface{}, error) {
				return btcjson.NewCmd("listreceivedbyaccount", 6)
			},
			staticCmd: func() interface{} {
				return btcjson.NewListReceivedByAccountCmd(btcjson.Int(6), nil, nil)
			},
			marshalled: `{"jsonrpc":"1.0","method":"listreceivedbyaccount","params":[6],"id":1}`,
			unmarshalled: &btcjson.ListReceivedByAccountCmd{
				MinConf:          btcjson.Int(6),
				IncludeEmpty:     btcjson.Bool(false),
				IncludeWatchOnly: btcjson.Bool(false),
			},
		},
		{
			name: "listreceivedbyaccount optional2",
			newCmd: func() (interface{}, error) {
				return btcjson.NewCmd("listreceivedbyaccount", 6, true)
			},
			staticCmd: func() interface{} {
				return btcjson.NewListReceivedByAccountCmd(btcjson.Int(6), btcjson.Bool(true), nil)
			},
			marshalled: `{"jsonrpc":"1.0","method":"listreceivedbyaccount","params":[6,true],"id":1}`,
			unmarshalled: &btcjson.ListReceivedByAccountCmd{
				MinConf:          btcjson.Int(6),
				IncludeEmpty:     btcjson.Bool(true),
				IncludeWatchOnly: btcjson.Bool(false),
			},
		},
		{
			name: "listreceivedbyaccount optional3",
			newCmd: func() (interface{}, error) {
				return btcjson.NewCmd("listreceivedbyaccount", 6, true, false)
			},
			staticCmd: func() interface{} {
				return btcjson.NewListReceivedByAccountCmd(btcjson.Int(6), btcjson.Bool(true), btcjson.Bool(false))
			},
			marshalled: `{"jsonrpc":"1.0","method":"listreceivedbyaccount","params":[6,true,false],"id":1}`,
			unmarshalled: &btcjson.ListReceivedByAccountCmd{
				MinConf:          btcjson.Int(6),
				IncludeEmpty:     btcjson.Bool(true),
				IncludeWatchOnly: btcjson.Bool(false),
			},
		},
		{
			name: "listreceivedbyaddress",
			newCmd: func() (interface{}, error) {
				return btcjson.NewCmd("listreceivedbyaddress")
			},
			staticCmd: func() interface{} {
				return btcjson.NewListReceivedByAddressCmd(nil, nil, nil)
			},
			marshalled: `{"jsonrpc":"1.0","method":"listreceivedbyaddress","params":[],"id":1}`,
			unmarshalled: &btcjson.ListReceivedByAddressCmd{
				MinConf:          btcjson.Int(1),
				IncludeEmpty:     btcjson.Bool(false),
				IncludeWatchOnly: btcjson.Bool(false),
			},
		},
		{
			name: "listreceivedbyaddress optional1",
			newCmd: func() (interface{}, error) {
				return btcjson.NewCmd("listreceivedbyaddress", 6)
			},
			staticCmd: func() interface{} {
				return btcjson.NewListReceivedByAddressCmd(btcjson.Int(6), nil, nil)
			},
			marshalled: `{"jsonrpc":"1.0","method":"listreceivedbyaddress","params":[6],"id":1}`,
			unmarshalled: &btcjson.ListReceivedByAddressCmd{
				MinConf:          btcjson.Int(6),
				IncludeEmpty:     btcjson.Bool(false),
				IncludeWatchOnly: btcjson.Bool(false),
			},
		},
		{
			name: "listreceivedbyaddress optional2",
			newCmd: func() (interface{}, error) {
				return btcjson.NewCmd("listreceivedbyaddress", 6, true)
			},
			staticCmd: func() interface{} {
				return btcjson.NewListReceivedByAddressCmd(btcjson.Int(6), btcjson.Bool(true), nil)
			},
			marshalled: `{"jsonrpc":"1.0","method":"listreceivedbyaddress","params":[6,true],"id":1}`,
			unmarshalled: &btcjson.ListReceivedByAddressCmd{
				MinConf:          btcjson.Int(6),
				IncludeEmpty:     btcjson.Bool(true),
				IncludeWatchOnly: btcjson.Bool(false),
			},
		},
		{
			name: "listreceivedbyaddress optional3",
			newCmd: func() (interface{}, error) {
				return btcjson.NewCmd("listreceivedbyaddress", 6, true, false)
			},
			staticCmd: func() interface{} {
				return btcjson.NewListReceivedByAddressCmd(btcjson.Int(6), btcjson.Bool(true), btcjson.Bool(false))
			},
			marshalled: `{"jsonrpc":"1.0","method":"listreceivedbyaddress","params":[6,true,false],"id":1}`,
			unmarshalled: &btcjson.ListReceivedByAddressCmd{
				MinConf:          btcjson.Int(6),
				IncludeEmpty:     btcjson.Bool(true),
				IncludeWatchOnly: btcjson.Bool(false),
			},
		},
		{
			name: "listsinceblock",
			newCmd: func() (interface{}, error) {
				return btcjson.NewCmd("listsinceblock")
			},
			staticCmd: func() interface{} {
				return btcjson.NewListSinceBlockCmd(nil, nil, nil)
			},
			marshalled: `{"jsonrpc":"1.0","method":"listsinceblock","params":[],"id":1}`,
			unmarshalled: &btcjson.ListSinceBlockCmd{
				BlockHash:           nil,
				TargetConfirmations: btcjson.Int(1),
				IncludeWatchOnly:    btcjson.Bool(false),
			},
		},
		{
			name: "listsinceblock optional1",
			newCmd: func() (interface{}, error) {
				return btcjson.NewCmd("listsinceblock", "123")
			},
			staticCmd: func() interface{} {
				return btcjson.NewListSinceBlockCmd(btcjson.String("123"), nil, nil)
			},
			marshalled: `{"jsonrpc":"1.0","method":"listsinceblock","params":["123"],"id":1}`,
			unmarshalled: &btcjson.ListSinceBlockCmd{
				BlockHash:           btcjson.String("123"),
				TargetConfirmations: btcjson.Int(1),
				IncludeWatchOnly:    btcjson.Bool(false),
			},
		},
		{
			name: "listsinceblock optional2",
			newCmd: func() (interface{}, error) {
				return btcjson.NewCmd("listsinceblock", "123", 6)
			},
			staticCmd: func() interface{} {
				return btcjson.NewListSinceBlockCmd(btcjson.String("123"), btcjson.Int(6), nil)
			},
			marshalled: `{"jsonrpc":"1.0","method":"listsinceblock","params":["123",6],"id":1}`,
			unmarshalled: &btcjson.ListSinceBlockCmd{
				BlockHash:           btcjson.String("123"),
				TargetConfirmations: btcjson.Int(6),
				IncludeWatchOnly:    btcjson.Bool(false),
			},
		},
		{
			name: "listsinceblock optional3",
			newCmd: func() (interface{}, error) {
				return btcjson.NewCmd("listsinceblock", "123", 6, true)
			},
			staticCmd: func() interface{} {
				return btcjson.NewListSinceBlockCmd(btcjson.String("123"), btcjson.Int(6), btcjson.Bool(true))
			},
			marshalled: `{"jsonrpc":"1.0","method":"listsinceblock","params":["123",6,true],"id":1}`,
			unmarshalled: &btcjson.ListSinceBlockCmd{
				BlockHash:           btcjson.String("123"),
				TargetConfirmations: btcjson.Int(6),
				IncludeWatchOnly:    btcjson.Bool(true),
			},
		},
		{
			name: "listsinceblock pad null",
			newCmd: func() (interface{}, error) {
				return btcjson.NewCmd("listsinceblock", "null", 1, false)
			},
			staticCmd: func() interface{} {
				return btcjson.NewListSinceBlockCmd(nil, btcjson.Int(1), btcjson.Bool(false))
			},
			marshalled: `{"jsonrpc":"1.0","method":"listsinceblock","params":[null,1,false],"id":1}`,
			unmarshalled: &btcjson.ListSinceBlockCmd{
				BlockHash:           nil,
				TargetConfirmations: btcjson.Int(1),
				IncludeWatchOnly:    btcjson.Bool(false),
			},
		},
		{
			name: "listtransactions",
			newCmd: func() (interface{}, error) {
				return btcjson.NewCmd("listtransactions")
			},
			staticCmd: func() interface{} {
				return btcjson.NewListTransactionsCmd(nil, nil, nil, nil)
			},
			marshalled: `{"jsonrpc":"1.0","method":"listtransactions","params":[],"id":1}`,
			unmarshalled: &btcjson.ListTransactionsCmd{
				Account:          nil,
				Count:            btcjson.Int(10),
				From:             btcjson.Int(0),
				IncludeWatchOnly: btcjson.Bool(false),
			},
		},
		{
			name: "listtransactions optional1",
			newCmd: func() (interface{}, error) {
				return btcjson.NewCmd("listtransactions", "acct")
			},
			staticCmd: func() interface{} {
				return btcjson.NewListTransactionsCmd(btcjson.String("acct"), nil, nil, nil)
			},
			marshalled: `{"jsonrpc":"1.0","method":"listtransactions","params":["acct"],"id":1}`,
			unmarshalled: &btcjson.ListTransactionsCmd{
				Account:          btcjson.String("acct"),
				Count:            btcjson.Int(10),
				From:             btcjson.Int(0),
				IncludeWatchOnly: btcjson.Bool(false),
			},
		},
		{
			name: "listtransactions optional2",
			newCmd: func() (interface{}, error) {
				return btcjson.NewCmd("listtransactions", "acct", 20)
			},
			staticCmd: func() interface{} {
				return btcjson.NewListTransactionsCmd(btcjson.String("acct"), btcjson.Int(20), nil, nil)
			},
			marshalled: `{"jsonrpc":"1.0","method":"listtransactions","params":["acct",20],"id":1}`,
			unmarshalled: &btcjson.ListTransactionsCmd{
				Account:          btcjson.String("acct"),
				Count:            btcjson.Int(20),
				From:             btcjson.Int(0),
				IncludeWatchOnly: btcjson.Bool(false),
			},
		},
		{
			name: "listtransactions optional3",
			newCmd: func() (interface{}, error) {
				return btcjson.NewCmd("listtransactions", "acct", 20, 1)
			},
			staticCmd: func() interface{} {
				return btcjson.NewListTransactionsCmd(btcjson.String("acct"), btcjson.Int(20),
					btcjson.Int(1), nil)
			},
			marshalled: `{"jsonrpc":"1.0","method":"listtransactions","params":["acct",20,1],"id":1}`,
			unmarshalled: &btcjson.ListTransactionsCmd{
				Account:          btcjson.String("acct"),
				Count:            btcjson.Int(20),
				From:             btcjson.Int(1),
				IncludeWatchOnly: btcjson.Bool(false),
			},
		},
		{
			name: "listtransactions optional4",
			newCmd: func() (interface{}, error) {
				return btcjson.NewCmd("listtransactions", "acct", 20, 1, true)
			},
			staticCmd: func() interface{} {
				return btcjson.NewListTransactionsCmd(btcjson.String("acct"), btcjson.Int(20),
					btcjson.Int(1), btcjson.Bool(true))
			},
			marshalled: `{"jsonrpc":"1.0","method":"listtransactions","params":["acct",20,1,true],"id":1}`,
			unmarshalled: &btcjson.ListTransactionsCmd{
				Account:          btcjson.String("acct"),
				Count:            btcjson.Int(20),
				From:             btcjson.Int(1),
				IncludeWatchOnly: btcjson.Bool(true),
			},
		},
		{
			name: "listunspent",
			newCmd: func() (interface{}, error) {
				return btcjson.NewCmd("listunspent")
			},
			staticCmd: func() interface{} {
				return btcjson.NewListUnspentCmd(nil, nil, nil)
			},
			marshalled: `{"jsonrpc":"1.0","method":"listunspent","params":[],"id":1}`,
			unmarshalled: &btcjson.ListUnspentCmd{
				MinConf:   btcjson.Int(1),
				MaxConf:   btcjson.Int(9999999),
				Addresses: nil,
			},
		},
		{
			name: "listunspent optional1",
			newCmd: func() (interface{}, error) {
				return btcjson.NewCmd("listunspent", 6)
			},
			staticCmd: func() interface{} {
				return btcjson.NewListUnspentCmd(btcjson.Int(6), nil, nil)
			},
			marshalled: `{"jsonrpc":"1.0","method":"listunspent","params":[6],"id":1}`,
			unmarshalled: &btcjson.ListUnspentCmd{
				MinConf:   btcjson.Int(6),
				MaxConf:   btcjson.Int(9999999),
				Addresses: nil,
			},
		},
		{
			name: "listunspent optional2",
			newCmd: func() (interface{}, error) {
				return btcjson.NewCmd("listunspent", 6, 100)
			},
			staticCmd: func() interface{} {
				return btcjson.NewListUnspentCmd(btcjson.Int(6), btcjson.Int(100), nil)
			},
			marshalled: `{"jsonrpc":"1.0","method":"listunspent","params":[6,100],"id":1}`,
			unmarshalled: &btcjson.ListUnspentCmd{
				MinConf:   btcjson.Int(6),
				MaxConf:   btcjson.Int(100),
				Addresses: nil,
			},
		},
		{
			name: "listunspent optional3",
			newCmd: func() (interface{}, error) {
				return btcjson.NewCmd("listunspent", 6, 100, []string{"1Address", "1Address2"})
			},
			staticCmd: func() interface{} {
				return btcjson.NewListUnspentCmd(btcjson.Int(6), btcjson.Int(100),
					&[]string{"1Address", "1Address2"})
			},
			marshalled: `{"jsonrpc":"1.0","method":"listunspent","params":[6,100,["1Address","1Address2"]],"id":1}`,
			unmarshalled: &btcjson.ListUnspentCmd{
				MinConf:   btcjson.Int(6),
				MaxConf:   btcjson.Int(100),
				Addresses: &[]string{"1Address", "1Address2"},
			},
		},
		{
			name: "lockunspent",
			newCmd: func() (interface{}, error) {
				return btcjson.NewCmd("lockunspent", true, `[{"txid":"123","vout":1}]`)
			},
			staticCmd: func() interface{} {
				txInputs := []btcjson.TransactionInput{
					{Txid: "123", Vout: 1},
				}
				return btcjson.NewLockUnspentCmd(true, txInputs)
			},
			marshalled: `{"jsonrpc":"1.0","method":"lockunspent","params":[true,[{"txid":"123","vout":1}]],"id":1}`,
			unmarshalled: &btcjson.LockUnspentCmd{
				Unlock: true,
				Transactions: []btcjson.TransactionInput{
					{Txid: "123", Vout: 1},
				},
			},
		},
		{
			name: "move",
			newCmd: func() (interface{}, error) {
				return btcjson.NewCmd("move", "from", "to", 0.5)
			},
			staticCmd: func() interface{} {
				return btcjson.NewMoveCmd("from", "to", 0.5, nil, nil)
			},
			marshalled: `{"jsonrpc":"1.0","method":"move","params":["from","to",0.5],"id":1}`,
			unmarshalled: &btcjson.MoveCmd{
				FromAccount: "from",
				ToAccount:   "to",
				Amount:      0.5,
				MinConf:     btcjson.Int(1),
				Comment:     nil,
			},
		},
		{
			name: "move optional1",
			newCmd: func() (interface{}, error) {
				return btcjson.NewCmd("move", "from", "to", 0.5, 6)
			},
			staticCmd: func() interface{} {
				return btcjson.NewMoveCmd("from", "to", 0.5, btcjson.Int(6), nil)
			},
			marshalled: `{"jsonrpc":"1.0","method":"move","params":["from","to",0.5,6],"id":1}`,
			unmarshalled: &btcjson.MoveCmd{
				FromAccount: "from",
				ToAccount:   "to",
				Amount:      0.5,
				MinConf:     btcjson.Int(6),
				Comment:     nil,
			},
		},
		{
			name: "move optional2",
			newCmd: func() (interface{}, error) {
				return btcjson.NewCmd("move", "from", "to", 0.5, 6, "comment")
			},
			staticCmd: func() interface{} {
				return btcjson.NewMoveCmd("from", "to", 0.5, btcjson.Int(6), btcjson.String("comment"))
			},
			marshalled: `{"jsonrpc":"1.0","method":"move","params":["from","to",0.5,6,"comment"],"id":1}`,
			unmarshalled: &btcjson.MoveCmd{
				FromAccount: "from",
				ToAccount:   "to",
				Amount:      0.5,
				MinConf:     btcjson.Int(6),
				Comment:     btcjson.String("comment"),
			},
		},
		{
			name: "sendfrom",
			newCmd: func() (interface{}, error) {
				return btcjson.NewCmd("sendfrom", "from", "1Address", 0.5)
			},
			staticCmd: func() interface{} {
				return btcjson.NewSendFromCmd("from", "1Address", 0.5, nil, nil, nil)
			},
			marshalled: `{"jsonrpc":"1.0","method":"sendfrom","params":["from","1Address",0.5],"id":1}`,
			unmarshalled: &btcjson.SendFromCmd{
				FromAccount: "from",
				ToAddress:   "1Address",
				Amount:      0.5,
				MinConf:     btcjson.Int(1),
				Comment:     nil,
				CommentTo:   nil,
			},
		},
		{
			name: "sendfrom optional1",
			newCmd: func() (interface{}, error) {
				return btcjson.NewCmd("sendfrom", "from", "1Address", 0.5, 6)
			},
			staticCmd: func() interface{} {
				return btcjson.NewSendFromCmd("from", "1Address", 0.5, btcjson.Int(6), nil, nil)
			},
			marshalled: `{"jsonrpc":"1.0","method":"sendfrom","params":["from","1Address",0.5,6],"id":1}`,
			unmarshalled: &btcjson.SendFromCmd{
				FromAccount: "from",
				ToAddress:   "1Address",
				Amount:      0.5,
				MinConf:     btcjson.Int(6),
				Comment:     nil,
				CommentTo:   nil,
			},
		},
		{
			name: "sendfrom optional2",
			newCmd: func() (interface{}, error) {
				return btcjson.NewCmd("sendfrom", "from", "1Address", 0.5, 6, "comment")
			},
			staticCmd: func() interface{} {
				return btcjson.NewSendFromCmd("from", "1Address", 0.5, btcjson.Int(6),
					btcjson.String("comment"), nil)
			},
			marshalled: `{"jsonrpc":"1.0","method":"sendfrom","params":["from","1Address",0.5,6,"comment"],"id":1}`,
			unmarshalled: &btcjson.SendFromCmd{
				FromAccount: "from",
				ToAddress:   "1Address",
				Amount:      0.5,
				MinConf:     btcjson.Int(6),
				Comment:     btcjson.String("comment"),
				CommentTo:   nil,
			},
		},
		{
			name: "sendfrom optional3",
			newCmd: func() (interface{}, error) {
				return btcjson.NewCmd("sendfrom", "from", "1Address", 0.5, 6, "comment", "commentto")
			},
			staticCmd: func() interface{} {
				return btcjson.NewSendFromCmd("from", "1Address", 0.5, btcjson.Int(6),
					btcjson.String("comment"), btcjson.String("commentto"))
			},
			marshalled: `{"jsonrpc":"1.0","method":"sendfrom","params":["from","1Address",0.5,6,"comment","commentto"],"id":1}`,
			unmarshalled: &btcjson.SendFromCmd{
				FromAccount: "from",
				ToAddress:   "1Address",
				Amount:      0.5,
				MinConf:     btcjson.Int(6),
				Comment:     btcjson.String("comment"),
				CommentTo:   btcjson.String("commentto"),
			},
		},
		{
			name: "sendmany",
			newCmd: func() (interface{}, error) {
				return btcjson.NewCmd("sendmany", "from", `{"1Address":0.5}`)
			},
			staticCmd: func() interface{} {
				amounts := map[string]float64{"1Address": 0.5}
				return btcjson.NewSendManyCmd("from", amounts, nil, nil)
			},
			marshalled: `{"jsonrpc":"1.0","method":"sendmany","params":["from",{"1Address":0.5}],"id":1}`,
			unmarshalled: &btcjson.SendManyCmd{
				FromAccount: "from",
				Amounts:     map[string]float64{"1Address": 0.5},
				MinConf:     btcjson.Int(1),
				Comment:     nil,
			},
		},
		{
			name: "sendmany optional1",
			newCmd: func() (interface{}, error) {
				return btcjson.NewCmd("sendmany", "from", `{"1Address":0.5}`, 6)
			},
			staticCmd: func() interface{} {
				amounts := map[string]float64{"1Address": 0.5}
				return btcjson.NewSendManyCmd("from", amounts, btcjson.Int(6), nil)
			},
			marshalled: `{"jsonrpc":"1.0","method":"sendmany","params":["from",{"1Address":0.5},6],"id":1}`,
			unmarshalled: &btcjson.SendManyCmd{
				FromAccount: "from",
				Amounts:     map[string]float64{"1Address": 0.5},
				MinConf:     btcjson.Int(6),
				Comment:     nil,
			},
		},
		{
			name: "sendmany optional2",
			newCmd: func() (interface{}, error) {
				return btcjson.NewCmd("sendmany", "from", `{"1Address":0.5}`, 6, "comment")
			},
			staticCmd: func() interface{} {
				amounts := map[string]float64{"1Address": 0.5}
				return btcjson.NewSendManyCmd("from", amounts, btcjson.Int(6), btcjson.String("comment"))
			},
			marshalled: `{"jsonrpc":"1.0","method":"sendmany","params":["from",{"1Address":0.5},6,"comment"],"id":1}`,
			unmarshalled: &btcjson.SendManyCmd{
				FromAccount: "from",
				Amounts:     map[string]float64{"1Address": 0.5},
				MinConf:     btcjson.Int(6),
				Comment:     btcjson.String("comment"),
			},
		},
		{
			name: "sendtoaddress",
			newCmd: func() (interface{}, error) {
				return btcjson.NewCmd("sendtoaddress", "1Address", 0.5)
			},
			staticCmd: func() interface{} {
				return btcjson.NewSendToAddressCmd("1Address", 0.5, nil, nil)
			},
			marshalled: `{"jsonrpc":"1.0","method":"sendtoaddress","params":["1Address",0.5],"id":1}`,
			unmarshalled: &btcjson.SendToAddressCmd{
				Address:   "1Address",
				Amount:    0.5,
				Comment:   nil,
				CommentTo: nil,
			},
		},
		{
			name: "sendtoaddress optional1",
			newCmd: func() (interface{}, error) {
				return btcjson.NewCmd("sendtoaddress", "1Address", 0.5, "comment", "commentto")
			},
			staticCmd: func() interface{} {
				return btcjson.NewSendToAddressCmd("1Address", 0.5, btcjson.String("comment"),
					btcjson.String("commentto"))
			},
			marshalled: `{"jsonrpc":"1.0","method":"sendtoaddress","params":["1Address",0.5,"comment","commentto"],"id":1}`,
			unmarshalled: &btcjson.SendToAddressCmd{
				Address:   "1Address",
				Amount:    0.5,
				Comment:   btcjson.String("comment"),
				CommentTo: btcjson.String("commentto"),
			},
		},
		{
			name: "setaccount",
			newCmd: func() (interface{}, error) {
				return btcjson.NewCmd("setaccount", "1Address", "acct")
			},
			staticCmd: func() interface{} {
				return btcjson.NewSetAccountCmd("1Address", "acct")
			},
			marshalled: `{"jsonrpc":"1.0","method":"setaccount","params":["1Address","acct"],"id":1}`,
			unmarshalled: &btcjson.SetAccountCmd{
				Address: "1Address",
				Account: "acct",
			},
		},
		{
			name: "settxfee",
			newCmd: func() (interface{}, error) {
				return btcjson.NewCmd("settxfee", 0.0001)
			},
			staticCmd: func() interface{} {
				return btcjson.NewSetTxFeeCmd(0.0001)
			},
			marshalled: `{"jsonrpc":"1.0","method":"settxfee","params":[0.0001],"id":1}`,
			unmarshalled: &btcjson.SetTxFeeCmd{
				Amount: 0.0001,
			},
		},
		{
			name: "signmessage",
			newCmd: func() (interface{}, error) {
				return btcjson.NewCmd("signmessage", "1Address", "message")
			},
			staticCmd: func() interface{} {
				return btcjson.NewSignMessageCmd("1Address", "message")
			},
			marshalled: `{"jsonrpc":"1.0","method":"signmessage","params":["1Address","message"],"id":1}`,
			unmarshalled: &btcjson.SignMessageCmd{
				Address: "1Address",
				Message: "message",
			},
		},
		{
			name: "signrawtransaction",
			newCmd: func() (interface{}, error) {
				return btcjson.NewCmd("signrawtransaction", "001122")
			},
			staticCmd: func() interface{} {
				return btcjson.NewSignRawTransactionCmd("001122", nil, nil, nil)
			},
			marshalled: `{"jsonrpc":"1.0","method":"signrawtransaction","params":["001122"],"id":1}`,
			unmarshalled: &btcjson.SignRawTransactionCmd{
				RawTx:    "001122",
				Inputs:   nil,
				PrivKeys: nil,
				Flags:    btcjson.String("ALL"),
			},
		},
		{
			name: "signrawtransaction optional1",
			newCmd: func() (interface{}, error) {
				return btcjson.NewCmd("signrawtransaction", "001122", `[{"txid":"123","vout":1,"scriptPubKey":"00","redeemScript":"01"}]`)
			},
			staticCmd: func() interface{} {
				txInputs := []btcjson.RawTxInput{
					{
						Txid:         "123",
						Vout:         1,
						ScriptPubKey: "00",
						RedeemScript: "01",
					},
				}

				return btcjson.NewSignRawTransactionCmd("001122", &txInputs, nil, nil)
			},
			marshalled: `{"jsonrpc":"1.0","method":"signrawtransaction","params":["001122",[{"txid":"123","vout":1,"scriptPubKey":"00","redeemScript":"01"}]],"id":1}`,
			unmarshalled: &btcjson.SignRawTransactionCmd{
				RawTx: "001122",
				Inputs: &[]btcjson.RawTxInput{
					{
						Txid:         "123",
						Vout:         1,
						ScriptPubKey: "00",
						RedeemScript: "01",
					},
				},
				PrivKeys: nil,
				Flags:    btcjson.String("ALL"),
			},
		},
		{
			name: "signrawtransaction optional2",
			newCmd: func() (interface{}, error) {
				return btcjson.NewCmd("signrawtransaction", "001122", `[]`, `["abc"]`)
			},
			staticCmd: func() interface{} {
				txInputs := []btcjson.RawTxInput{}
				privKeys := []string{"abc"}
				return btcjson.NewSignRawTransactionCmd("001122", &txInputs, &privKeys, nil)
			},
			marshalled: `{"jsonrpc":"1.0","method":"signrawtransaction","params":["001122",[],["abc"]],"id":1}`,
			unmarshalled: &btcjson.SignRawTransactionCmd{
				RawTx:    "001122",
				Inputs:   &[]btcjson.RawTxInput{},
				PrivKeys: &[]string{"abc"},
				Flags:    btcjson.String("ALL"),
			},
		},
		{
			name: "signrawtransaction optional3",
			newCmd: func() (interface{}, error) {
				return btcjson.NewCmd("signrawtransaction", "001122", `[]`, `[]`, "ALL")
			},
			staticCmd: func() interface{} {
				txInputs := []btcjson.RawTxInput{}
				privKeys := []string{}
				return btcjson.NewSignRawTransactionCmd("001122", &txInputs, &privKeys,
					btcjson.String("ALL"))
			},
			marshalled: `{"jsonrpc":"1.0","method":"signrawtransaction","params":["001122",[],[],"ALL"],"id":1}`,
			unmarshalled: &btcjson.SignRawTransactionCmd{
				RawTx:    "001122",
				Inputs:   &[]btcjson.RawTxInput{},
				PrivKeys: &[]string{},
				Flags:    btcjson.String("ALL"),
			},
		},
		{
			name: "walletlock",
			newCmd: func() (interface{}, error) {
				return btcjson.NewCmd("walletlock")
			},
			staticCmd: func() interface{} {
				return btcjson.NewWalletLockCmd()
			},
			marshalled:   `{"jsonrpc":"1.0","method":"walletlock","params":[],"id":1}`,
			unmarshalled: &btcjson.WalletLockCmd{},
		},
		{
			name: "walletpassphrase",
			newCmd: func() (interface{}, error) {
				return btcjson.NewCmd("walletpassphrase", "pass", 60)
			},
			staticCmd: func() interface{} {
				return btcjson.NewWalletPassphraseCmd("pass", 60)
			},
			marshalled: `{"jsonrpc":"1.0","method":"walletpassphrase","params":["pass",60],"id":1}`,
			unmarshalled: &btcjson.WalletPassphraseCmd{
				Passphrase: "pass",
				Timeout:    60,
			},
		},
		{
			name: "walletpassphrasechange",
			newCmd: func() (interface{}, error) {
				return btcjson.NewCmd("walletpassphrasechange", "old", "new")
			},
			staticCmd: func() interface{} {
				return btcjson.NewWalletPassphraseChangeCmd("old", "new")
			},
			marshalled: `{"jsonrpc":"1.0","method":"walletpassphrasechange","params":["old","new"],"id":1}`,
			unmarshalled: &btcjson.WalletPassphraseChangeCmd{
				OldPassphrase: "old",
				NewPassphrase: "new",
			},
		},
		{
			name: "importmulti with descriptor + options",
			newCmd: func() (interface{}, error) {
				return btcjson.NewCmd(
					"importmulti",
					// Cannot use a native string, due to special types like timestamp.
					[]btcjson.ImportMultiRequest{
						{Descriptor: btcjson.String("123"), Timestamp: btcjson.TimestampOrNow{Value: 0}},
					},
					`{"rescan": true}`,
				)
			},
			staticCmd: func() interface{} {
				requests := []btcjson.ImportMultiRequest{
					{Descriptor: btcjson.String("123"), Timestamp: btcjson.TimestampOrNow{Value: 0}},
				}
				options := btcjson.ImportMultiOptions{Rescan: true}
				return btcjson.NewImportMultiCmd(requests, &options)
			},
			marshalled: `{"jsonrpc":"1.0","method":"importmulti","params":[[{"desc":"123","timestamp":0}],{"rescan":true}],"id":1}`,
			unmarshalled: &btcjson.ImportMultiCmd{
				Requests: []btcjson.ImportMultiRequest{
					{
						Descriptor: btcjson.String("123"),
						Timestamp:  btcjson.TimestampOrNow{Value: 0},
					},
				},
				Options: &btcjson.ImportMultiOptions{Rescan: true},
			},
		},
		{
			name: "importmulti with descriptor + no options",
			newCmd: func() (interface{}, error) {
				return btcjson.NewCmd(
					"importmulti",
					// Cannot use a native string, due to special types like timestamp.
					[]btcjson.ImportMultiRequest{
						{
							Descriptor: btcjson.String("123"),
							Timestamp:  btcjson.TimestampOrNow{Value: 0},
							WatchOnly:  btcjson.Bool(false),
							Internal:   btcjson.Bool(true),
							Label:      btcjson.String("aaa"),
							KeyPool:    btcjson.Bool(false),
						},
					},
				)
			},
			staticCmd: func() interface{} {
				requests := []btcjson.ImportMultiRequest{
					{
						Descriptor: btcjson.String("123"),
						Timestamp:  btcjson.TimestampOrNow{Value: 0},
						WatchOnly:  btcjson.Bool(false),
						Internal:   btcjson.Bool(true),
						Label:      btcjson.String("aaa"),
						KeyPool:    btcjson.Bool(false),
					},
				}
				return btcjson.NewImportMultiCmd(requests, nil)
			},
			marshalled: `{"jsonrpc":"1.0","method":"importmulti","params":[[{"desc":"123","timestamp":0,"internal":true,"watchonly":false,"label":"aaa","keypool":false}]],"id":1}`,
			unmarshalled: &btcjson.ImportMultiCmd{
				Requests: []btcjson.ImportMultiRequest{
					{
						Descriptor: btcjson.String("123"),
						Timestamp:  btcjson.TimestampOrNow{Value: 0},
						WatchOnly:  btcjson.Bool(false),
						Internal:   btcjson.Bool(true),
						Label:      btcjson.String("aaa"),
						KeyPool:    btcjson.Bool(false),
					},
				},
			},
		},
		{
			name: "importmulti with descriptor + string timestamp",
			newCmd: func() (interface{}, error) {
				return btcjson.NewCmd(
					"importmulti",
					// Cannot use a native string, due to special types like timestamp.
					[]btcjson.ImportMultiRequest{
						{
							Descriptor: btcjson.String("123"),
							Timestamp:  btcjson.TimestampOrNow{Value: "now"},
						},
					},
				)
			},
			staticCmd: func() interface{} {
				requests := []btcjson.ImportMultiRequest{
					{Descriptor: btcjson.String("123"), Timestamp: btcjson.TimestampOrNow{Value: "now"}},
				}
				return btcjson.NewImportMultiCmd(requests, nil)
			},
			marshalled: `{"jsonrpc":"1.0","method":"importmulti","params":[[{"desc":"123","timestamp":"now"}]],"id":1}`,
			unmarshalled: &btcjson.ImportMultiCmd{
				Requests: []btcjson.ImportMultiRequest{
					{Descriptor: btcjson.String("123"), Timestamp: btcjson.TimestampOrNow{Value: "now"}},
				},
			},
		},
		{
			name: "importmulti with scriptPubKey script",
			newCmd: func() (interface{}, error) {
				return btcjson.NewCmd(
					"importmulti",
					// Cannot use a native string, due to special types like timestamp and scriptPubKey
					[]btcjson.ImportMultiRequest{
						{
							ScriptPubKey: &btcjson.ScriptPubKey{Value: "script"},
							RedeemScript: btcjson.String("123"),
							Timestamp:    btcjson.TimestampOrNow{Value: 0},
							PubKeys:      &[]string{"aaa"},
						},
					},
				)
			},
			staticCmd: func() interface{} {
				requests := []btcjson.ImportMultiRequest{
					{
						ScriptPubKey: &btcjson.ScriptPubKey{Value: "script"},
						RedeemScript: btcjson.String("123"),
						Timestamp:    btcjson.TimestampOrNow{Value: 0},
						PubKeys:      &[]string{"aaa"},
					},
				}
				return btcjson.NewImportMultiCmd(requests, nil)
			},
			marshalled: `{"jsonrpc":"1.0","method":"importmulti","params":[[{"scriptPubKey":"script","timestamp":0,"redeemscript":"123","pubkeys":["aaa"]}]],"id":1}`,
			unmarshalled: &btcjson.ImportMultiCmd{
				Requests: []btcjson.ImportMultiRequest{
					{
						ScriptPubKey: &btcjson.ScriptPubKey{Value: "script"},
						RedeemScript: btcjson.String("123"),
						Timestamp:    btcjson.TimestampOrNow{Value: 0},
						PubKeys:      &[]string{"aaa"},
					},
				},
			},
		},
		{
			name: "importmulti with scriptPubKey address",
			newCmd: func() (interface{}, error) {
				return btcjson.NewCmd(
					"importmulti",
					// Cannot use a native string, due to special types like timestamp and scriptPubKey
					[]btcjson.ImportMultiRequest{
						{
							ScriptPubKey:  &btcjson.ScriptPubKey{Value: btcjson.ScriptPubKeyAddress{Address: "addr"}},
							WitnessScript: btcjson.String("123"),
							Timestamp:     btcjson.TimestampOrNow{Value: 0},
							Keys:          &[]string{"aaa"},
						},
					},
				)
			},
			staticCmd: func() interface{} {
				requests := []btcjson.ImportMultiRequest{
					{
						ScriptPubKey:  &btcjson.ScriptPubKey{Value: btcjson.ScriptPubKeyAddress{Address: "addr"}},
						WitnessScript: btcjson.String("123"),
						Timestamp:     btcjson.TimestampOrNow{Value: 0},
						Keys:          &[]string{"aaa"},
					},
				}
				return btcjson.NewImportMultiCmd(requests, nil)
			},
			marshalled: `{"jsonrpc":"1.0","method":"importmulti","params":[[{"scriptPubKey":{"address":"addr"},"timestamp":0,"witnessscript":"123","keys":["aaa"]}]],"id":1}`,
			unmarshalled: &btcjson.ImportMultiCmd{
				Requests: []btcjson.ImportMultiRequest{
					{
						ScriptPubKey:  &btcjson.ScriptPubKey{Value: btcjson.ScriptPubKeyAddress{Address: "addr"}},
						WitnessScript: btcjson.String("123"),
						Timestamp:     btcjson.TimestampOrNow{Value: 0},
						Keys:          &[]string{"aaa"},
					},
				},
			},
		},
		{
			name: "importmulti with ranged (int) descriptor",
			newCmd: func() (interface{}, error) {
				return btcjson.NewCmd(
					"importmulti",
					// Cannot use a native string, due to special types like timestamp.
					[]btcjson.ImportMultiRequest{
						{
							Descriptor: btcjson.String("123"),
							Timestamp:  btcjson.TimestampOrNow{Value: 0},
							Range:      &btcjson.DescriptorRange{Value: 7},
						},
					},
				)
			},
			staticCmd: func() interface{} {
				requests := []btcjson.ImportMultiRequest{
					{
						Descriptor: btcjson.String("123"),
						Timestamp:  btcjson.TimestampOrNow{Value: 0},
						Range:      &btcjson.DescriptorRange{Value: 7},
					},
				}
				return btcjson.NewImportMultiCmd(requests, nil)
			},
			marshalled: `{"jsonrpc":"1.0","method":"importmulti","params":[[{"desc":"123","timestamp":0,"range":7}]],"id":1}`,
			unmarshalled: &btcjson.ImportMultiCmd{
				Requests: []btcjson.ImportMultiRequest{
					{
						Descriptor: btcjson.String("123"),
						Timestamp:  btcjson.TimestampOrNow{Value: 0},
						Range:      &btcjson.DescriptorRange{Value: 7},
					},
				},
			},
		},
		{
			name: "importmulti with ranged (slice) descriptor",
			newCmd: func() (interface{}, error) {
				return btcjson.NewCmd(
					"importmulti",
					// Cannot use a native string, due to special types like timestamp.
					[]btcjson.ImportMultiRequest{
						{
							Descriptor: btcjson.String("123"),
							Timestamp:  btcjson.TimestampOrNow{Value: 0},
							Range:      &btcjson.DescriptorRange{Value: []int{1, 7}},
						},
					},
				)
			},
			staticCmd: func() interface{} {
				requests := []btcjson.ImportMultiRequest{
					{
						Descriptor: btcjson.String("123"),
						Timestamp:  btcjson.TimestampOrNow{Value: 0},
						Range:      &btcjson.DescriptorRange{Value: []int{1, 7}},
					},
				}
				return btcjson.NewImportMultiCmd(requests, nil)
			},
			marshalled: `{"jsonrpc":"1.0","method":"importmulti","params":[[{"desc":"123","timestamp":0,"range":[1,7]}]],"id":1}`,
			unmarshalled: &btcjson.ImportMultiCmd{
				Requests: []btcjson.ImportMultiRequest{
					{
						Descriptor: btcjson.String("123"),
						Timestamp:  btcjson.TimestampOrNow{Value: 0},
						Range:      &btcjson.DescriptorRange{Value: []int{1, 7}},
					},
				},
			},
		},
		{
			name: "walletcreatefundedpsbt",
			newCmd: func() (interface{}, error) {
				return btcjson.NewCmd(
					"walletcreatefundedpsbt",
					[]btcjson.PsbtInput{
						{
							Txid:     "1234",
							Vout:     0,
							Sequence: 0,
						},
					},
					[]btcjson.PsbtOutput{
						btcjson.NewPsbtOutput("1234", btcutil.Amount(1234)),
						btcjson.NewPsbtDataOutput([]byte{1, 2, 3, 4}),
					},
					btcjson.Uint32(1),
					btcjson.WalletCreateFundedPsbtOpts{},
					btcjson.Bool(true),
				)
			},
			staticCmd: func() interface{} {
				return btcjson.NewWalletCreateFundedPsbtCmd(
					[]btcjson.PsbtInput{
						{
							Txid:     "1234",
							Vout:     0,
							Sequence: 0,
						},
					},
					[]btcjson.PsbtOutput{
						btcjson.NewPsbtOutput("1234", btcutil.Amount(1234)),
						btcjson.NewPsbtDataOutput([]byte{1, 2, 3, 4}),
					},
					btcjson.Uint32(1),
					&btcjson.WalletCreateFundedPsbtOpts{},
					btcjson.Bool(true),
				)
			},
			marshalled: `{"jsonrpc":"1.0","method":"walletcreatefundedpsbt","params":[[{"txid":"1234","vout":0,"sequence":0}],[{"1234":0.00001234},{"data":"01020304"}],1,{},true],"id":1}`,
			unmarshalled: &btcjson.WalletCreateFundedPsbtCmd{
				Inputs: []btcjson.PsbtInput{
					{
						Txid:     "1234",
						Vout:     0,
						Sequence: 0,
					},
				},
				Outputs: []btcjson.PsbtOutput{
					btcjson.NewPsbtOutput("1234", btcutil.Amount(1234)),
					btcjson.NewPsbtDataOutput([]byte{1, 2, 3, 4}),
				},
				Locktime:    btcjson.Uint32(1),
				Options:     &btcjson.WalletCreateFundedPsbtOpts{},
				Bip32Derivs: btcjson.Bool(true),
			},
		},
		{
			name: "walletprocesspsbt",
			newCmd: func() (interface{}, error) {
				return btcjson.NewCmd(
					"walletprocesspsbt", "1234", btcjson.Bool(true), btcjson.String("ALL"), btcjson.Bool(true))
			},
			staticCmd: func() interface{} {
				return btcjson.NewWalletProcessPsbtCmd(
					"1234", btcjson.Bool(true), btcjson.String("ALL"), btcjson.Bool(true))
			},
			marshalled: `{"jsonrpc":"1.0","method":"walletprocesspsbt","params":["1234",true,"ALL",true],"id":1}`,
			unmarshalled: &btcjson.WalletProcessPsbtCmd{
				Psbt:        "1234",
				Sign:        btcjson.Bool(true),
				SighashType: btcjson.String("ALL"),
				Bip32Derivs: btcjson.Bool(true),
			},
		},
	}

	t.Logf("Running %d tests", len(tests))
	for i, test := range tests {
		// Marshal the command as created by the new static command
		// creation function.
		marshalled, err := btcjson.MarshalCmd(testID, test.staticCmd())
		if err != nil {
			t.Errorf("MarshalCmd #%d (%s) unexpected error: %v", i,
				test.name, err)
			continue
		}

		if !bytes.Equal(marshalled, []byte(test.marshalled)) {
			t.Errorf("Test #%d (%s) unexpected marshalled data - "+
				"got %s, want %s", i, test.name, marshalled,
				test.marshalled)
			continue
		}

		// Ensure the command is created without error via the generic
		// new command creation function.
		cmd, err := test.newCmd()
		if err != nil {
			t.Errorf("Test #%d (%s) unexpected NewCmd error: %v ",
				i, test.name, err)
		}

		// Marshal the command as created by the generic new command
		// creation function.
		marshalled, err = btcjson.MarshalCmd(testID, cmd)
		if err != nil {
			t.Errorf("MarshalCmd #%d (%s) unexpected error: %v", i,
				test.name, err)
			continue
		}

		if !bytes.Equal(marshalled, []byte(test.marshalled)) {
			t.Errorf("Test #%d (%s) unexpected marshalled data - "+
				"got %s, want %s", i, test.name, marshalled,
				test.marshalled)
			continue
		}

		var request btcjson.Request
		if err := json.Unmarshal(marshalled, &request); err != nil {
			t.Errorf("Test #%d (%s) unexpected error while "+
				"unmarshalling JSON-RPC request: %v", i,
				test.name, err)
			continue
		}

		cmd, err = btcjson.UnmarshalCmd(&request)
		if err != nil {
			t.Errorf("UnmarshalCmd #%d (%s) unexpected error: %v", i,
				test.name, err)
			continue
		}

		if !reflect.DeepEqual(cmd, test.unmarshalled) {
			t.Errorf("Test #%d (%s) unexpected unmarshalled command "+
				"- got %s, want %s", i, test.name,
				fmt.Sprintf("(%T) %+[1]v", cmd),
				fmt.Sprintf("(%T) %+[1]v\n", test.unmarshalled))
			continue
		}
	}
}<|MERGE_RESOLUTION|>--- conflicted
+++ resolved
@@ -11,12 +11,8 @@
 	"reflect"
 	"testing"
 
-<<<<<<< HEAD
 	"github.com/monasuite/monad/btcjson"
-=======
-	"github.com/btcsuite/btcd/btcjson"
-	"github.com/btcsuite/btcutil"
->>>>>>> ac3f235e
+	"github.com/monasuite/monautil"
 )
 
 // TestWalletSvrCmds tests all of the wallet server commands marshal and
@@ -1541,7 +1537,7 @@
 						},
 					},
 					[]btcjson.PsbtOutput{
-						btcjson.NewPsbtOutput("1234", btcutil.Amount(1234)),
+						btcjson.NewPsbtOutput("1234", monautil.Amount(1234)),
 						btcjson.NewPsbtDataOutput([]byte{1, 2, 3, 4}),
 					},
 					btcjson.Uint32(1),
@@ -1559,7 +1555,7 @@
 						},
 					},
 					[]btcjson.PsbtOutput{
-						btcjson.NewPsbtOutput("1234", btcutil.Amount(1234)),
+						btcjson.NewPsbtOutput("1234", monautil.Amount(1234)),
 						btcjson.NewPsbtDataOutput([]byte{1, 2, 3, 4}),
 					},
 					btcjson.Uint32(1),
@@ -1577,7 +1573,7 @@
 					},
 				},
 				Outputs: []btcjson.PsbtOutput{
-					btcjson.NewPsbtOutput("1234", btcutil.Amount(1234)),
+					btcjson.NewPsbtOutput("1234", monautil.Amount(1234)),
 					btcjson.NewPsbtDataOutput([]byte{1, 2, 3, 4}),
 				},
 				Locktime:    btcjson.Uint32(1),
