--- conflicted
+++ resolved
@@ -4,12 +4,10 @@
 
 package btcjson
 
-<<<<<<< HEAD
-import "github.com/monasuite/monautil"
-=======
 import (
 	"encoding/json"
-	"github.com/btcsuite/btcd/txscript"
+	"github.com/monasuite/monad/txscript"
+	"github.com/monasuite/monautil"
 )
 
 // embeddedAddressInfo includes all getaddressinfo output fields, excluding
@@ -121,7 +119,6 @@
 
 	return nil
 }
->>>>>>> ac3f235e
 
 // GetTransactionDetailsResult models the details data from the gettransaction command.
 //
