--- conflicted
+++ resolved
@@ -6,14 +6,10 @@
 
 import (
 	"encoding/json"
-<<<<<<< HEAD
+	"fmt"
+
 	"github.com/monasuite/monad/txscript"
 	"github.com/monasuite/monautil"
-=======
-	"fmt"
-
-	"github.com/btcsuite/btcd/txscript"
->>>>>>> 6519c04a
 )
 
 // embeddedAddressInfo includes all getaddressinfo output fields, excluding
