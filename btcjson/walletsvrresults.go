// Copyright (c) 2014 The btcsuite developers
// Use of this source code is governed by an ISC
// license that can be found in the LICENSE file.

package btcjson

import "github.com/shopspring/decimal"

// GetTransactionDetailsResult models the details data from the gettransaction command.
//
// This models the "short" version of the ListTransactionsResult type, which
// excludes fields common to the transaction.  These common fields are instead
// part of the GetTransactionResult.
type GetTransactionDetailsResult struct {
	Account           string          `json:"account"`
	Address           string          `json:"address,omitempty"`
	Amount            decimal.Decimal `json:"amount"`
	Category          string          `json:"category"`
	InvolvesWatchOnly bool            `json:"involveswatchonly,omitempty"`
	Fee               *float64        `json:"fee,omitempty"`
	Vout              uint32          `json:"vout"`
}

// GetTransactionResult models the data from the gettransaction command.
type GetTransactionResult struct {
	Amount          decimal.Decimal               `json:"amount"`
	Fee             float64                       `json:"fee,omitempty"`
	Confirmations   int64                         `json:"confirmations"`
	BlockHash       string                        `json:"blockhash"`
	BlockIndex      int64                         `json:"blockindex"`
	BlockTime       int64                         `json:"blocktime"`
	TxID            string                        `json:"txid"`
	WalletConflicts []string                      `json:"walletconflicts"`
	Time            int64                         `json:"time"`
	TimeReceived    int64                         `json:"timereceived"`
	Details         []GetTransactionDetailsResult `json:"details"`
	Hex             string                        `json:"hex"`
}

// InfoWalletResult models the data returned by the wallet server getinfo
// command.
type InfoWalletResult struct {
	Version         int32           `json:"version"`
	ProtocolVersion int32           `json:"protocolversion"`
	WalletVersion   int32           `json:"walletversion"`
	Balance         decimal.Decimal `json:"balance"`
	Blocks          int32           `json:"blocks"`
	TimeOffset      int64           `json:"timeoffset"`
	Connections     int32           `json:"connections"`
	Proxy           string          `json:"proxy"`
	Difficulty      float64         `json:"difficulty"`
	TestNet         bool            `json:"testnet"`
	KeypoolOldest   int64           `json:"keypoololdest"`
	KeypoolSize     int32           `json:"keypoolsize"`
	UnlockedUntil   int64           `json:"unlocked_until"`
	PaytxFee        float64         `json:"paytxfee"`
	RelayFee        float64         `json:"relayfee"`
	Errors          string          `json:"errors"`
}

// ListTransactionsResult models the data from the listtransactions command.
type ListTransactionsResult struct {
<<<<<<< HEAD
	Abandoned         bool            `json:"abandoned"`
	Account           string          `json:"account"`
	Address           string          `json:"address,omitempty"`
	Amount            decimal.Decimal `json:"amount"`
	BIP125Replaceable string          `json:"bip125-replaceable,omitempty"`
	BlockHash         string          `json:"blockhash,omitempty"`
	BlockIndex        *int64          `json:"blockindex,omitempty"`
	BlockTime         int64           `json:"blocktime,omitempty"`
	Category          string          `json:"category"`
	Confirmations     int64           `json:"confirmations"`
	Fee               *float64        `json:"fee,omitempty"`
	Generated         bool            `json:"generated,omitempty"`
	InvolvesWatchOnly bool            `json:"involveswatchonly,omitempty"`
	Time              int64           `json:"time"`
	TimeReceived      int64           `json:"timereceived"`
	Trusted           bool            `json:"trusted"`
	TxID              string          `json:"txid"`
	Vout              uint32          `json:"vout"`
	WalletConflicts   []string        `json:"walletconflicts"`
	Comment           string          `json:"comment,omitempty"`
	OtherAccount      string          `json:"otheraccount,omitempty"`
=======
	Abandoned         bool     `json:"abandoned"`
	Account           string   `json:"account"`
	Address           string   `json:"address,omitempty"`
	Amount            float64  `json:"amount"`
	BIP125Replaceable string   `json:"bip125-replaceable,omitempty"`
	BlockHash         string   `json:"blockhash,omitempty"`
	BlockHeight       *int32   `json:"blockheight,omitempty"`
	BlockIndex        *int64   `json:"blockindex,omitempty"`
	BlockTime         int64    `json:"blocktime,omitempty"`
	Category          string   `json:"category"`
	Confirmations     int64    `json:"confirmations"`
	Fee               *float64 `json:"fee,omitempty"`
	Generated         bool     `json:"generated,omitempty"`
	InvolvesWatchOnly bool     `json:"involveswatchonly,omitempty"`
	Label             *string  `json:"label,omitempty"`
	Time              int64    `json:"time"`
	TimeReceived      int64    `json:"timereceived"`
	Trusted           bool     `json:"trusted"`
	TxID              string   `json:"txid"`
	Vout              uint32   `json:"vout"`
	WalletConflicts   []string `json:"walletconflicts"`
	Comment           string   `json:"comment,omitempty"`
	OtherAccount      string   `json:"otheraccount,omitempty"`
>>>>>>> 9ef973c2
}

// ListReceivedByAccountResult models the data from the listreceivedbyaccount
// command.
type ListReceivedByAccountResult struct {
	Account       string          `json:"account"`
	Amount        decimal.Decimal `json:"amount"`
	Confirmations uint64          `json:"confirmations"`
}

// ListReceivedByAddressResult models the data from the listreceivedbyaddress
// command.
type ListReceivedByAddressResult struct {
	Account           string          `json:"account"`
	Address           string          `json:"address"`
	Amount            decimal.Decimal `json:"amount"`
	Confirmations     uint64          `json:"confirmations"`
	TxIDs             []string        `json:"txids,omitempty"`
	InvolvesWatchonly bool            `json:"involvesWatchonly,omitempty"`
}

// ListSinceBlockResult models the data from the listsinceblock command.
type ListSinceBlockResult struct {
	Transactions []ListTransactionsResult `json:"transactions"`
	LastBlock    string                   `json:"lastblock"`
}

// ListUnspentResult models a successful response from the listunspent request.
type ListUnspentResult struct {
	TxID          string          `json:"txid"`
	Vout          uint32          `json:"vout"`
	Address       string          `json:"address"`
	Account       string          `json:"account"`
	ScriptPubKey  string          `json:"scriptPubKey"`
	RedeemScript  string          `json:"redeemScript,omitempty"`
	Amount        decimal.Decimal `json:"amount"`
	Confirmations int64           `json:"confirmations"`
	Spendable     bool            `json:"spendable"`
}

// SignRawTransactionError models the data that contains script verification
// errors from the signrawtransaction request.
type SignRawTransactionError struct {
	TxID      string `json:"txid"`
	Vout      uint32 `json:"vout"`
	ScriptSig string `json:"scriptSig"`
	Sequence  uint32 `json:"sequence"`
	Error     string `json:"error"`
}

// SignRawTransactionResult models the data from the signrawtransaction
// command.
type SignRawTransactionResult struct {
	Hex      string                    `json:"hex"`
	Complete bool                      `json:"complete"`
	Errors   []SignRawTransactionError `json:"errors,omitempty"`
}

// ValidateAddressWalletResult models the data returned by the wallet server
// validateaddress command.
type ValidateAddressWalletResult struct {
	IsValid      bool     `json:"isvalid"`
	Address      string   `json:"address,omitempty"`
	IsMine       bool     `json:"ismine,omitempty"`
	IsWatchOnly  bool     `json:"iswatchonly,omitempty"`
	IsScript     bool     `json:"isscript,omitempty"`
	PubKey       string   `json:"pubkey,omitempty"`
	IsCompressed bool     `json:"iscompressed,omitempty"`
	Account      string   `json:"account,omitempty"`
	Addresses    []string `json:"addresses,omitempty"`
	Hex          string   `json:"hex,omitempty"`
	Script       string   `json:"script,omitempty"`
	SigsRequired int32    `json:"sigsrequired,omitempty"`
}

// GetBestBlockResult models the data from the getbestblock command.
type GetBestBlockResult struct {
	Hash   string `json:"hash"`
	Height int32  `json:"height"`
}

// BalanceDetailsResult models the details data from the `getbalances` command.
type BalanceDetailsResult struct {
	Trusted          decimal.Decimal  `json:"trusted"`
	UntrustedPending decimal.Decimal  `json:"untrusted_pending"`
	Immature         decimal.Decimal  `json:"immature"`
	Used             *decimal.Decimal `json:"used"`
}

// GetBalancesResult models the data returned from the getbalances command.
type GetBalancesResult struct {
	Mine      BalanceDetailsResult  `json:"mine"`
	WatchOnly *BalanceDetailsResult `json:"watchonly"`
}

// ImportMultiResults is a slice that models the result of the importmulti command.
//
// Each item in the slice contains the execution result corresponding to the input
// requests of type btcjson.ImportMultiRequest, passed to the ImportMulti[Async]
// function.
type ImportMultiResults []struct {
	Success  bool      `json:"success"`
	Error    *RPCError `json:"error,omitempty"`
	Warnings *[]string `json:"warnings,omitempty"`
}<|MERGE_RESOLUTION|>--- conflicted
+++ resolved
@@ -4,7 +4,7 @@
 
 package btcjson
 
-import "github.com/shopspring/decimal"
+import "github.com/monasuite/monautil"
 
 // GetTransactionDetailsResult models the details data from the gettransaction command.
 //
@@ -14,7 +14,8 @@
 type GetTransactionDetailsResult struct {
 	Account           string          `json:"account"`
 	Address           string          `json:"address,omitempty"`
-	Amount            decimal.Decimal `json:"amount"`
+	Amount            float64         `json:"amount"`
+	AmountSatoshi     monautil.Amount `json:"amount"`
 	Category          string          `json:"category"`
 	InvolvesWatchOnly bool            `json:"involveswatchonly,omitempty"`
 	Fee               *float64        `json:"fee,omitempty"`
@@ -23,7 +24,8 @@
 
 // GetTransactionResult models the data from the gettransaction command.
 type GetTransactionResult struct {
-	Amount          decimal.Decimal               `json:"amount"`
+	Amount          float64                       `json:"amount"`
+	AmountSatoshi   monautil.Amount               `json:"amount"`
 	Fee             float64                       `json:"fee,omitempty"`
 	Confirmations   int64                         `json:"confirmations"`
 	BlockHash       string                        `json:"blockhash"`
@@ -43,7 +45,8 @@
 	Version         int32           `json:"version"`
 	ProtocolVersion int32           `json:"protocolversion"`
 	WalletVersion   int32           `json:"walletversion"`
-	Balance         decimal.Decimal `json:"balance"`
+	Balance         float64         `json:"balance"`
+	SatoshiBalance  monautil.Amount `json:"balance"`
 	Blocks          int32           `json:"blocks"`
 	TimeOffset      int64           `json:"timeoffset"`
 	Connections     int32           `json:"connections"`
@@ -60,13 +63,14 @@
 
 // ListTransactionsResult models the data from the listtransactions command.
 type ListTransactionsResult struct {
-<<<<<<< HEAD
 	Abandoned         bool            `json:"abandoned"`
 	Account           string          `json:"account"`
 	Address           string          `json:"address,omitempty"`
-	Amount            decimal.Decimal `json:"amount"`
+	Amount            float64         `json:"amount"`
+	AmountSatoshi     monautil.Amount `json:"amount"`
 	BIP125Replaceable string          `json:"bip125-replaceable,omitempty"`
 	BlockHash         string          `json:"blockhash,omitempty"`
+	BlockHeight       *int32          `json:"blockheight,omitempty"`
 	BlockIndex        *int64          `json:"blockindex,omitempty"`
 	BlockTime         int64           `json:"blocktime,omitempty"`
 	Category          string          `json:"category"`
@@ -74,6 +78,7 @@
 	Fee               *float64        `json:"fee,omitempty"`
 	Generated         bool            `json:"generated,omitempty"`
 	InvolvesWatchOnly bool            `json:"involveswatchonly,omitempty"`
+	Label             *string         `json:"label,omitempty"`
 	Time              int64           `json:"time"`
 	TimeReceived      int64           `json:"timereceived"`
 	Trusted           bool            `json:"trusted"`
@@ -82,38 +87,14 @@
 	WalletConflicts   []string        `json:"walletconflicts"`
 	Comment           string          `json:"comment,omitempty"`
 	OtherAccount      string          `json:"otheraccount,omitempty"`
-=======
-	Abandoned         bool     `json:"abandoned"`
-	Account           string   `json:"account"`
-	Address           string   `json:"address,omitempty"`
-	Amount            float64  `json:"amount"`
-	BIP125Replaceable string   `json:"bip125-replaceable,omitempty"`
-	BlockHash         string   `json:"blockhash,omitempty"`
-	BlockHeight       *int32   `json:"blockheight,omitempty"`
-	BlockIndex        *int64   `json:"blockindex,omitempty"`
-	BlockTime         int64    `json:"blocktime,omitempty"`
-	Category          string   `json:"category"`
-	Confirmations     int64    `json:"confirmations"`
-	Fee               *float64 `json:"fee,omitempty"`
-	Generated         bool     `json:"generated,omitempty"`
-	InvolvesWatchOnly bool     `json:"involveswatchonly,omitempty"`
-	Label             *string  `json:"label,omitempty"`
-	Time              int64    `json:"time"`
-	TimeReceived      int64    `json:"timereceived"`
-	Trusted           bool     `json:"trusted"`
-	TxID              string   `json:"txid"`
-	Vout              uint32   `json:"vout"`
-	WalletConflicts   []string `json:"walletconflicts"`
-	Comment           string   `json:"comment,omitempty"`
-	OtherAccount      string   `json:"otheraccount,omitempty"`
->>>>>>> 9ef973c2
 }
 
 // ListReceivedByAccountResult models the data from the listreceivedbyaccount
 // command.
 type ListReceivedByAccountResult struct {
 	Account       string          `json:"account"`
-	Amount        decimal.Decimal `json:"amount"`
+	Amount        float64         `json:"amount"`
+	AmountSatoshi monautil.Amount `json:"amount"`
 	Confirmations uint64          `json:"confirmations"`
 }
 
@@ -122,7 +103,8 @@
 type ListReceivedByAddressResult struct {
 	Account           string          `json:"account"`
 	Address           string          `json:"address"`
-	Amount            decimal.Decimal `json:"amount"`
+	Amount            float64         `json:"amount"`
+	AmountSatoshi     monautil.Amount `json:"amount"`
 	Confirmations     uint64          `json:"confirmations"`
 	TxIDs             []string        `json:"txids,omitempty"`
 	InvolvesWatchonly bool            `json:"involvesWatchonly,omitempty"`
@@ -142,7 +124,8 @@
 	Account       string          `json:"account"`
 	ScriptPubKey  string          `json:"scriptPubKey"`
 	RedeemScript  string          `json:"redeemScript,omitempty"`
-	Amount        decimal.Decimal `json:"amount"`
+	Amount        float64         `json:"amount"`
+	AmountSatoshi monautil.Amount `json:"amount"`
 	Confirmations int64           `json:"confirmations"`
 	Spendable     bool            `json:"spendable"`
 }
@@ -190,10 +173,14 @@
 
 // BalanceDetailsResult models the details data from the `getbalances` command.
 type BalanceDetailsResult struct {
-	Trusted          decimal.Decimal  `json:"trusted"`
-	UntrustedPending decimal.Decimal  `json:"untrusted_pending"`
-	Immature         decimal.Decimal  `json:"immature"`
-	Used             *decimal.Decimal `json:"used"`
+	Trusted                 float64          `json:"trusted"`
+	UntrustedPending        float64          `json:"untrusted_pending"`
+	Immature                float64          `json:"immature"`
+	Used                    *float64         `json:"used"`
+	SatsohiTrusted          monautil.Amount  `json:"trusted"`
+	SatoshiUntrustedPending monautil.Amount  `json:"untrusted_pending"`
+	SatoshiImmature         monautil.Amount  `json:"immature"`
+	SatoshiUsed             *monautil.Amount `json:"used"`
 }
 
 // GetBalancesResult models the data returned from the getbalances command.
