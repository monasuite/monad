// Copyright (c) 2013-2017 The btcsuite developers
// Use of this source code is governed by an ISC
// license that can be found in the LICENSE file.

package main

import (
	"bufio"
	"crypto/rand"
	"encoding/base64"
	"encoding/hex"
	"errors"
	"fmt"
	"io"
	"net"
	"os"
	"path/filepath"
	"runtime"
	"sort"
	"strconv"
	"strings"
	"time"

	"github.com/btcsuite/go-socks/socks"
	flags "github.com/jessevdk/go-flags"
	"github.com/monasuite/monad/blockchain"
	"github.com/monasuite/monad/chaincfg"
	"github.com/monasuite/monad/chaincfg/chainhash"
	"github.com/monasuite/monad/connmgr"
	"github.com/monasuite/monad/database"
	_ "github.com/monasuite/monad/database/ffldb"
	"github.com/monasuite/monad/mempool"
	"github.com/monasuite/monad/peer"
	"github.com/monasuite/monautil"
	"github.com/shopspring/decimal"
)

const (
	defaultConfigFilename        = "monad.conf"
	defaultDataDirname           = "data"
	defaultLogLevel              = "info"
	defaultLogDirname            = "logs"
	defaultLogFilename           = "monad.log"
	defaultMaxPeers              = 125
	defaultBanDuration           = time.Hour * 24
	defaultBanThreshold          = 100
	defaultConnectTimeout        = time.Second * 30
	defaultMaxRPCClients         = 10
	defaultMaxRPCWebsockets      = 25
	defaultMaxRPCConcurrentReqs  = 20
	defaultDbType                = "ffldb"
	defaultFreeTxRelayLimit      = 15.0
	defaultTrickleInterval       = peer.DefaultTrickleInterval
	defaultBlockMinSize          = 0
	defaultBlockMaxSize          = 750000
	defaultBlockMinWeight        = 0
	defaultBlockMaxWeight        = 3000000
	blockMaxSizeMin              = 1000
	blockMaxSizeMax              = blockchain.MaxBlockBaseSize - 1000
	blockMaxWeightMin            = 4000
	blockMaxWeightMax            = blockchain.MaxBlockWeight - 4000
	defaultGenerate              = false
	defaultMaxOrphanTransactions = 100
	defaultMaxOrphanTxSize       = 100000
	defaultSigCacheMaxSize       = 100000
	sampleConfigFilename         = "sample-monad.conf"
	defaultTxIndex               = false
	defaultAddrIndex             = false
	defaultCmdCheckpoint         = true
)

var (
	defaultHomeDir     = monautil.AppDataDir("monad", false)
	defaultConfigFile  = filepath.Join(defaultHomeDir, defaultConfigFilename)
	defaultDataDir     = filepath.Join(defaultHomeDir, defaultDataDirname)
	knownDbTypes       = database.SupportedDrivers()
	defaultRPCKeyFile  = filepath.Join(defaultHomeDir, "rpc.key")
	defaultRPCCertFile = filepath.Join(defaultHomeDir, "rpc.cert")
	defaultLogDir      = filepath.Join(defaultHomeDir, defaultLogDirname)
)

// runServiceCommand is only set to a real function on Windows.  It is used
// to parse and execute service commands specified via the -s flag.
var runServiceCommand func(string) error

// minUint32 is a helper function to return the minimum of two uint32s.
// This avoids a math import and the need to cast to floats.
func minUint32(a, b uint32) uint32 {
	if a < b {
		return a
	}
	return b
}

// config defines the configuration options for monad.
//
// See loadConfig for details on the configuration load process.
type config struct {
	AddCheckpoints       []string      `long:"addcheckpoint" description:"Add a custom checkpoint.  Format: '<height>:<hash>'"`
	AddPeers             []string      `short:"a" long:"addpeer" description:"Add a peer to connect with at startup"`
	AddrIndex            bool          `long:"addrindex" description:"Maintain a full address-based transaction index which makes the searchrawtransactions RPC available"`
	AgentBlacklist       []string      `long:"agentblacklist" description:"A comma separated list of user-agent substrings which will cause btcd to reject any peers whose user-agent contains any of the blacklisted substrings."`
	AgentWhitelist       []string      `long:"agentwhitelist" description:"A comma separated list of user-agent substrings which will cause btcd to require all peers' user-agents to contain one of the whitelisted substrings. The blacklist is applied before the blacklist, and an empty whitelist will allow all agents that do not fail the blacklist."`
	BanDuration          time.Duration `long:"banduration" description:"How long to ban misbehaving peers.  Valid time units are {s, m, h}.  Minimum 1 second"`
	BanThreshold         uint32        `long:"banthreshold" description:"Maximum allowed ban score before disconnecting and banning misbehaving peers."`
	BlockMaxSize         uint32        `long:"blockmaxsize" description:"Maximum block size in bytes to be used when creating a block"`
	BlockMinSize         uint32        `long:"blockminsize" description:"Mininum block size in bytes to be used when creating a block"`
	BlockMaxWeight       uint32        `long:"blockmaxweight" description:"Maximum block weight to be used when creating a block"`
	BlockMinWeight       uint32        `long:"blockminweight" description:"Mininum block weight to be used when creating a block"`
	BlockPrioritySize    uint32        `long:"blockprioritysize" description:"Size in bytes for high-priority/low-fee transactions when creating a block"`
	BlocksOnly           bool          `long:"blocksonly" description:"Do not accept transactions from remote peers."`
	CmdCheckpoint        bool          `long:"cmdcheckpoint" description:"Monacoinproject plans checkpoint distribution. To deny checkpoint, use the argument cmdcheckpoint=false"`
	ConfigFile           string        `short:"C" long:"configfile" description:"Path to configuration file"`
	ConnectPeers         []string      `long:"connect" description:"Connect only to the specified peers at startup"`
	CPUProfile           string        `long:"cpuprofile" description:"Write CPU profile to the specified file"`
	DataDir              string        `short:"b" long:"datadir" description:"Directory to store data"`
	DbType               string        `long:"dbtype" description:"Database backend to use for the Block Chain"`
	DebugLevel           string        `short:"d" long:"debuglevel" description:"Logging level for all subsystems {trace, debug, info, warn, error, critical} -- You may also specify <subsystem>=<level>,<subsystem2>=<level>,... to set the log level for individual subsystems -- Use show to list available subsystems"`
	DropAddrIndex        bool          `long:"dropaddrindex" description:"Deletes the address-based transaction index from the database on start up and then exits."`
	DropCfIndex          bool          `long:"dropcfindex" description:"Deletes the index used for committed filtering (CF) support from the database on start up and then exits."`
	DropTxIndex          bool          `long:"droptxindex" description:"Deletes the hash-based transaction index from the database on start up and then exits."`
	ExternalIPs          []string      `long:"externalip" description:"Add an ip to the list of local addresses we claim to listen on to peers"`
	Generate             bool          `long:"generate" description:"Generate (mine) bitcoins using the CPU"`
	FreeTxRelayLimit     float64       `long:"limitfreerelay" description:"Limit relay of transactions with no transaction fee to the given amount in thousands of bytes per minute"`
	Listeners            []string      `long:"listen" description:"Add an interface/port to listen for connections (default all interfaces port: 9401, testnet: 19403)"`
	LogDir               string        `long:"logdir" description:"Directory to log output."`
	MaxOrphanTxs         int           `long:"maxorphantx" description:"Max number of orphan transactions to keep in memory"`
	MaxPeers             int           `long:"maxpeers" description:"Max number of inbound and outbound peers"`
	MiningAddrs          []string      `long:"miningaddr" description:"Add the specified payment address to the list of addresses to use for generated blocks -- At least one address is required if the generate option is set"`
	MinRelayTxFee        float64       `long:"minrelaytxfee" description:"The minimum transaction fee in BTC/kB to be considered a non-zero fee."`
	DisableBanning       bool          `long:"nobanning" description:"Disable banning of misbehaving peers"`
	NoCFilters           bool          `long:"nocfilters" description:"Disable committed filtering (CF) support"`
	DisableCheckpoints   bool          `long:"nocheckpoints" description:"Disable built-in checkpoints.  Don't do this unless you know what you're doing."`
	DisableDNSSeed       bool          `long:"nodnsseed" description:"Disable DNS seeding for peers"`
	DisableListen        bool          `long:"nolisten" description:"Disable listening for incoming connections -- NOTE: Listening is automatically disabled if the --connect or --proxy options are used without also specifying listen interfaces via --listen"`
	NoOnion              bool          `long:"noonion" description:"Disable connecting to tor hidden services"`
	NoPeerBloomFilters   bool          `long:"nopeerbloomfilters" description:"Disable bloom filtering support"`
	NoRelayPriority      bool          `long:"norelaypriority" description:"Do not require free or low-fee transactions to have high priority for relaying"`
	NoWinService         bool          `long:"nowinservice" description:"Do not start as a background service on Windows -- NOTE: This flag only works on the command line, not in the config file"`
	DisableRPC           bool          `long:"norpc" description:"Disable built-in RPC server -- NOTE: The RPC server is disabled by default if no rpcuser/rpcpass or rpclimituser/rpclimitpass is specified"`
	DisableTLS           bool          `long:"notls" description:"Disable TLS for the RPC server -- NOTE: This is only allowed if the RPC server is bound to localhost"`
	OnionProxy           string        `long:"onion" description:"Connect to tor hidden services via SOCKS5 proxy (eg. 127.0.0.1:9050)"`
	OnionProxyPass       string        `long:"onionpass" default-mask:"-" description:"Password for onion proxy server"`
	OnionProxyUser       string        `long:"onionuser" description:"Username for onion proxy server"`
	Profile              string        `long:"profile" description:"Enable HTTP profiling on given port -- NOTE port must be between 1024 and 65536"`
	Proxy                string        `long:"proxy" description:"Connect via SOCKS5 proxy (eg. 127.0.0.1:9050)"`
	ProxyPass            string        `long:"proxypass" default-mask:"-" description:"Password for proxy server"`
	ProxyUser            string        `long:"proxyuser" description:"Username for proxy server"`
	RegressionTest       bool          `long:"regtest" description:"Use the regression test network"`
	RejectNonStd         bool          `long:"rejectnonstd" description:"Reject non-standard transactions regardless of the default settings for the active network."`
	RejectReplacement    bool          `long:"rejectreplacement" description:"Reject transactions that attempt to replace existing transactions within the mempool through the Replace-By-Fee (RBF) signaling policy."`
	RelayNonStd          bool          `long:"relaynonstd" description:"Relay non-standard transactions regardless of the default settings for the active network."`
	RPCCert              string        `long:"rpccert" description:"File containing the certificate file"`
	RPCKey               string        `long:"rpckey" description:"File containing the certificate key"`
	RPCLimitPass         string        `long:"rpclimitpass" default-mask:"-" description:"Password for limited RPC connections"`
	RPCLimitUser         string        `long:"rpclimituser" description:"Username for limited RPC connections"`
	RPCListeners         []string      `long:"rpclisten" description:"Add an interface/port to listen for RPC connections (default port: 9400, testnet: 19400)"`
	RPCMaxClients        int           `long:"rpcmaxclients" description:"Max number of RPC clients for standard connections"`
	RPCMaxConcurrentReqs int           `long:"rpcmaxconcurrentreqs" description:"Max number of concurrent RPC requests that may be processed concurrently"`
	RPCMaxWebsockets     int           `long:"rpcmaxwebsockets" description:"Max number of RPC websocket connections"`
	RPCQuirks            bool          `long:"rpcquirks" description:"Mirror some JSON-RPC quirks of Bitcoin Core -- NOTE: Discouraged unless interoperability issues need to be worked around"`
	RPCPass              string        `short:"P" long:"rpcpass" default-mask:"-" description:"Password for RPC connections"`
	RPCUser              string        `short:"u" long:"rpcuser" description:"Username for RPC connections"`
	SigCacheMaxSize      uint          `long:"sigcachemaxsize" description:"The maximum number of entries in the signature verification cache"`
	SimNet               bool          `long:"simnet" description:"Use the simulation test network"`
<<<<<<< HEAD
	TestNet4             bool          `long:"testnet" description:"Use the test network"`
=======
	SigNet               bool          `long:"signet" description:"Use the signet test network"`
	SigNetChallenge      string        `long:"signetchallenge" description:"Connect to a custom signet network defined by this challenge instead of using the global default signet test network -- Can be specified multiple times"`
	SigNetSeedNode       []string      `long:"signetseednode" description:"Specify a seed node for the signet network instead of using the global default signet network seed nodes"`
	TestNet3             bool          `long:"testnet" description:"Use the test network"`
>>>>>>> 0ec4bdc1
	TorIsolation         bool          `long:"torisolation" description:"Enable Tor stream isolation by randomizing user credentials for each connection."`
	TrickleInterval      time.Duration `long:"trickleinterval" description:"Minimum time between attempts to send new inventory to a connected peer"`
	TxIndex              bool          `long:"txindex" description:"Maintain a full hash-based transaction index which makes all transactions available via the getrawtransaction RPC"`
	UserAgentComments    []string      `long:"uacomment" description:"Comment to add to the user agent -- See BIP 14 for more information."`
	Upnp                 bool          `long:"upnp" description:"Use UPnP to map our listening port outside of NAT"`
	ShowVersion          bool          `short:"V" long:"version" description:"Display version information and exit"`
	Whitelists           []string      `long:"whitelist" description:"Add an IP network or IP that will not be banned. (eg. 192.168.1.0/24 or ::1)"`
	lookup               func(string) ([]net.IP, error)
	oniondial            func(string, string, time.Duration) (net.Conn, error)
	dial                 func(string, string, time.Duration) (net.Conn, error)
	addCheckpoints       []chaincfg.Checkpoint
	miningAddrs          []monautil.Address
	minRelayTxFee        monautil.Amount
	whitelists           []*net.IPNet
}

// serviceOptions defines the configuration options for the daemon as a service on
// Windows.
type serviceOptions struct {
	ServiceCommand string `short:"s" long:"service" description:"Service command {install, remove, start, stop}"`
}

// cleanAndExpandPath expands environment variables and leading ~ in the
// passed path, cleans the result, and returns it.
func cleanAndExpandPath(path string) string {
	// Expand initial ~ to OS specific home directory.
	if strings.HasPrefix(path, "~") {
		homeDir := filepath.Dir(defaultHomeDir)
		path = strings.Replace(path, "~", homeDir, 1)
	}

	// NOTE: The os.ExpandEnv doesn't work with Windows-style %VARIABLE%,
	// but they variables can still be expanded via POSIX-style $VARIABLE.
	return filepath.Clean(os.ExpandEnv(path))
}

// validLogLevel returns whether or not logLevel is a valid debug log level.
func validLogLevel(logLevel string) bool {
	switch logLevel {
	case "trace":
		fallthrough
	case "debug":
		fallthrough
	case "info":
		fallthrough
	case "warn":
		fallthrough
	case "error":
		fallthrough
	case "critical":
		return true
	}
	return false
}

// supportedSubsystems returns a sorted slice of the supported subsystems for
// logging purposes.
func supportedSubsystems() []string {
	// Convert the subsystemLoggers map keys to a slice.
	subsystems := make([]string, 0, len(subsystemLoggers))
	for subsysID := range subsystemLoggers {
		subsystems = append(subsystems, subsysID)
	}

	// Sort the subsystems for stable display.
	sort.Strings(subsystems)
	return subsystems
}

// parseAndSetDebugLevels attempts to parse the specified debug level and set
// the levels accordingly.  An appropriate error is returned if anything is
// invalid.
func parseAndSetDebugLevels(debugLevel string) error {
	// When the specified string doesn't have any delimters, treat it as
	// the log level for all subsystems.
	if !strings.Contains(debugLevel, ",") && !strings.Contains(debugLevel, "=") {
		// Validate debug log level.
		if !validLogLevel(debugLevel) {
			str := "The specified debug level [%v] is invalid"
			return fmt.Errorf(str, debugLevel)
		}

		// Change the logging level for all subsystems.
		setLogLevels(debugLevel)

		return nil
	}

	// Split the specified string into subsystem/level pairs while detecting
	// issues and update the log levels accordingly.
	for _, logLevelPair := range strings.Split(debugLevel, ",") {
		if !strings.Contains(logLevelPair, "=") {
			str := "The specified debug level contains an invalid " +
				"subsystem/level pair [%v]"
			return fmt.Errorf(str, logLevelPair)
		}

		// Extract the specified subsystem and log level.
		fields := strings.Split(logLevelPair, "=")
		subsysID, logLevel := fields[0], fields[1]

		// Validate subsystem.
		if _, exists := subsystemLoggers[subsysID]; !exists {
			str := "The specified subsystem [%v] is invalid -- " +
				"supported subsytems %v"
			return fmt.Errorf(str, subsysID, supportedSubsystems())
		}

		// Validate log level.
		if !validLogLevel(logLevel) {
			str := "The specified debug level [%v] is invalid"
			return fmt.Errorf(str, logLevel)
		}

		setLogLevel(subsysID, logLevel)
	}

	return nil
}

// validDbType returns whether or not dbType is a supported database type.
func validDbType(dbType string) bool {
	for _, knownType := range knownDbTypes {
		if dbType == knownType {
			return true
		}
	}

	return false
}

// removeDuplicateAddresses returns a new slice with all duplicate entries in
// addrs removed.
func removeDuplicateAddresses(addrs []string) []string {
	result := make([]string, 0, len(addrs))
	seen := map[string]struct{}{}
	for _, val := range addrs {
		if _, ok := seen[val]; !ok {
			result = append(result, val)
			seen[val] = struct{}{}
		}
	}
	return result
}

// normalizeAddress returns addr with the passed default port appended if
// there is not already a port specified.
func normalizeAddress(addr, defaultPort string) string {
	_, _, err := net.SplitHostPort(addr)
	if err != nil {
		return net.JoinHostPort(addr, defaultPort)
	}
	return addr
}

// normalizeAddresses returns a new slice with all the passed peer addresses
// normalized with the given default port, and all duplicates removed.
func normalizeAddresses(addrs []string, defaultPort string) []string {
	for i, addr := range addrs {
		addrs[i] = normalizeAddress(addr, defaultPort)
	}

	return removeDuplicateAddresses(addrs)
}

// newCheckpointFromStr parses checkpoints in the '<height>:<hash>' format.
func newCheckpointFromStr(checkpoint string) (chaincfg.Checkpoint, error) {
	parts := strings.Split(checkpoint, ":")
	if len(parts) != 2 {
		return chaincfg.Checkpoint{}, fmt.Errorf("unable to parse "+
			"checkpoint %q -- use the syntax <height>:<hash>",
			checkpoint)
	}

	height, err := strconv.ParseInt(parts[0], 10, 32)
	if err != nil {
		return chaincfg.Checkpoint{}, fmt.Errorf("unable to parse "+
			"checkpoint %q due to malformed height", checkpoint)
	}

	if len(parts[1]) == 0 {
		return chaincfg.Checkpoint{}, fmt.Errorf("unable to parse "+
			"checkpoint %q due to missing hash", checkpoint)
	}
	hash, err := chainhash.NewHashFromStr(parts[1])
	if err != nil {
		return chaincfg.Checkpoint{}, fmt.Errorf("unable to parse "+
			"checkpoint %q due to malformed hash", checkpoint)
	}

	return chaincfg.Checkpoint{
		Height: int32(height),
		Hash:   hash,
	}, nil
}

// parseCheckpoints checks the checkpoint strings for valid syntax
// ('<height>:<hash>') and parses them to chaincfg.Checkpoint instances.
func parseCheckpoints(checkpointStrings []string) ([]chaincfg.Checkpoint, error) {
	if len(checkpointStrings) == 0 {
		return nil, nil
	}
	checkpoints := make([]chaincfg.Checkpoint, len(checkpointStrings))
	for i, cpString := range checkpointStrings {
		checkpoint, err := newCheckpointFromStr(cpString)
		if err != nil {
			return nil, err
		}
		checkpoints[i] = checkpoint
	}
	return checkpoints, nil
}

// filesExists reports whether the named file or directory exists.
func fileExists(name string) bool {
	if _, err := os.Stat(name); err != nil {
		if os.IsNotExist(err) {
			return false
		}
	}
	return true
}

// newConfigParser returns a new command line flags parser.
func newConfigParser(cfg *config, so *serviceOptions, options flags.Options) *flags.Parser {
	parser := flags.NewParser(cfg, options)
	if runtime.GOOS == "windows" {
		parser.AddGroup("Service Options", "Service Options", so)
	}
	return parser
}

// loadConfig initializes and parses the config using a config file and command
// line options.
//
// The configuration proceeds as follows:
// 	1) Start with a default config with sane settings
// 	2) Pre-parse the command line to check for an alternative config file
// 	3) Load configuration file overwriting defaults with any specified options
// 	4) Parse CLI options and overwrite/add any specified options
//
// The above results in monad functioning properly without any config settings
// while still allowing the user to override settings with config files and
// command line options.  Command line options always take precedence.
func loadConfig() (*config, []string, error) {
	// Default config.
	cfg := config{
		ConfigFile:           defaultConfigFile,
		DebugLevel:           defaultLogLevel,
		MaxPeers:             defaultMaxPeers,
		BanDuration:          defaultBanDuration,
		BanThreshold:         defaultBanThreshold,
		RPCMaxClients:        defaultMaxRPCClients,
		RPCMaxWebsockets:     defaultMaxRPCWebsockets,
		RPCMaxConcurrentReqs: defaultMaxRPCConcurrentReqs,
		DataDir:              defaultDataDir,
		LogDir:               defaultLogDir,
		DbType:               defaultDbType,
		RPCKey:               defaultRPCKeyFile,
		RPCCert:              defaultRPCCertFile,
		MinRelayTxFee:        mempool.DefaultMinRelayTxFee.ToBTC(),
		FreeTxRelayLimit:     defaultFreeTxRelayLimit,
		TrickleInterval:      defaultTrickleInterval,
		BlockMinSize:         defaultBlockMinSize,
		BlockMaxSize:         defaultBlockMaxSize,
		BlockMinWeight:       defaultBlockMinWeight,
		BlockMaxWeight:       defaultBlockMaxWeight,
		BlockPrioritySize:    mempool.DefaultBlockPrioritySize,
		MaxOrphanTxs:         defaultMaxOrphanTransactions,
		SigCacheMaxSize:      defaultSigCacheMaxSize,
		Generate:             defaultGenerate,
		TxIndex:              defaultTxIndex,
		AddrIndex:            defaultAddrIndex,
		CmdCheckpoint:        defaultCmdCheckpoint,
	}

	// Service options which are only added on Windows.
	serviceOpts := serviceOptions{}

	// Pre-parse the command line options to see if an alternative config
	// file or the version flag was specified.  Any errors aside from the
	// help message error can be ignored here since they will be caught by
	// the final parse below.
	preCfg := cfg
	preParser := newConfigParser(&preCfg, &serviceOpts, flags.HelpFlag)
	_, err := preParser.Parse()
	if err != nil {
		if e, ok := err.(*flags.Error); ok && e.Type == flags.ErrHelp {
			fmt.Fprintln(os.Stderr, err)
			return nil, nil, err
		}
	}

	// Show the version and exit if the version flag was specified.
	appName := filepath.Base(os.Args[0])
	appName = strings.TrimSuffix(appName, filepath.Ext(appName))
	usageMessage := fmt.Sprintf("Use %s -h to show usage", appName)
	if preCfg.ShowVersion {
		fmt.Println(appName, "version", version())
		os.Exit(0)
	}

	// Perform service command and exit if specified.  Invalid service
	// commands show an appropriate error.  Only runs on Windows since
	// the runServiceCommand function will be nil when not on Windows.
	if serviceOpts.ServiceCommand != "" && runServiceCommand != nil {
		err := runServiceCommand(serviceOpts.ServiceCommand)
		if err != nil {
			fmt.Fprintln(os.Stderr, err)
		}
		os.Exit(0)
	}

	// Load additional config from file.
	var configFileError error
	parser := newConfigParser(&cfg, &serviceOpts, flags.Default)
	if !(preCfg.RegressionTest || preCfg.SimNet || preCfg.SigNet) ||
		preCfg.ConfigFile != defaultConfigFile {

		if _, err := os.Stat(preCfg.ConfigFile); os.IsNotExist(err) {
			err := createDefaultConfigFile(preCfg.ConfigFile)
			if err != nil {
				fmt.Fprintf(os.Stderr, "Error creating a "+
					"default config file: %v\n", err)
			}
		}

		err := flags.NewIniParser(parser).ParseFile(preCfg.ConfigFile)
		if err != nil {
			if _, ok := err.(*os.PathError); !ok {
				fmt.Fprintf(os.Stderr, "Error parsing config "+
					"file: %v\n", err)
				fmt.Fprintln(os.Stderr, usageMessage)
				return nil, nil, err
			}
			configFileError = err
		}
	}

	// Don't add peers from the config file when in regression test mode.
	if preCfg.RegressionTest && len(cfg.AddPeers) > 0 {
		cfg.AddPeers = nil
	}

	// Parse command line options again to ensure they take precedence.
	remainingArgs, err := parser.Parse()
	if err != nil {
		if e, ok := err.(*flags.Error); !ok || e.Type != flags.ErrHelp {
			fmt.Fprintln(os.Stderr, usageMessage)
		}
		return nil, nil, err
	}

	// Create the home directory if it doesn't already exist.
	funcName := "loadConfig"
	err = os.MkdirAll(defaultHomeDir, 0700)
	if err != nil {
		// Show a nicer error message if it's because a symlink is
		// linked to a directory that does not exist (probably because
		// it's not mounted).
		if e, ok := err.(*os.PathError); ok && os.IsExist(err) {
			if link, lerr := os.Readlink(e.Path); lerr == nil {
				str := "is symlink %s -> %s mounted?"
				err = fmt.Errorf(str, e.Path, link)
			}
		}

		str := "%s: Failed to create home directory: %v"
		err := fmt.Errorf(str, funcName, err)
		fmt.Fprintln(os.Stderr, err)
		return nil, nil, err
	}

	// Multiple networks can't be selected simultaneously.
	numNets := 0
	// Count number of network flags passed; assign active network params
	// while we're at it
	if cfg.TestNet4 {
		numNets++
		activeNetParams = &testNet4Params
	}
	if cfg.RegressionTest {
		numNets++
		activeNetParams = &regressionNetParams
	}
	if cfg.SimNet {
		numNets++
		// Also disable dns seeding on the simulation test network.
		activeNetParams = &simNetParams
		cfg.DisableDNSSeed = true
	}
	if cfg.SigNet {
		numNets++
		activeNetParams = &sigNetParams

		// Let the user overwrite the default signet parameters. The
		// challenge defines the actual signet network to join and the
		// seed nodes are needed for network discovery.
		sigNetChallenge := chaincfg.DefaultSignetChallenge
		sigNetSeeds := chaincfg.DefaultSignetDNSSeeds
		if cfg.SigNetChallenge != "" {
			challenge, err := hex.DecodeString(cfg.SigNetChallenge)
			if err != nil {
				str := "%s: Invalid signet challenge, hex " +
					"decode failed: %v"
				err := fmt.Errorf(str, funcName, err)
				fmt.Fprintln(os.Stderr, err)
				fmt.Fprintln(os.Stderr, usageMessage)
				return nil, nil, err
			}
			sigNetChallenge = challenge
		}

		if len(cfg.SigNetSeedNode) > 0 {
			sigNetSeeds = make(
				[]chaincfg.DNSSeed, len(cfg.SigNetSeedNode),
			)
			for idx, seed := range cfg.SigNetSeedNode {
				sigNetSeeds[idx] = chaincfg.DNSSeed{
					Host:         seed,
					HasFiltering: false,
				}
			}
		}

		chainParams := chaincfg.CustomSignetParams(
			sigNetChallenge, sigNetSeeds,
		)
		activeNetParams.Params = &chainParams
	}
	if numNets > 1 {
		str := "%s: The testnet, regtest, segnet, signet and simnet " +
			"params can't be used together -- choose one of the " +
			"five"
		err := fmt.Errorf(str, funcName)
		fmt.Fprintln(os.Stderr, err)
		fmt.Fprintln(os.Stderr, usageMessage)
		return nil, nil, err
	}

	// Set the default policy for relaying non-standard transactions
	// according to the default of the active network. The set
	// configuration value takes precedence over the default value for the
	// selected network.
	relayNonStd := activeNetParams.RelayNonStdTxs
	switch {
	case cfg.RelayNonStd && cfg.RejectNonStd:
		str := "%s: rejectnonstd and relaynonstd cannot be used " +
			"together -- choose only one"
		err := fmt.Errorf(str, funcName)
		fmt.Fprintln(os.Stderr, err)
		fmt.Fprintln(os.Stderr, usageMessage)
		return nil, nil, err
	case cfg.RejectNonStd:
		relayNonStd = false
	case cfg.RelayNonStd:
		relayNonStd = true
	}
	cfg.RelayNonStd = relayNonStd

	// Append the network type to the data directory so it is "namespaced"
	// per network.  In addition to the block database, there are other
	// pieces of data that are saved to disk such as address manager state.
	// All data is specific to a network, so namespacing the data directory
	// means each individual piece of serialized data does not have to
	// worry about changing names per network and such.
	cfg.DataDir = cleanAndExpandPath(cfg.DataDir)
	cfg.DataDir = filepath.Join(cfg.DataDir, netName(activeNetParams))

	// Append the network type to the log directory so it is "namespaced"
	// per network in the same fashion as the data directory.
	cfg.LogDir = cleanAndExpandPath(cfg.LogDir)
	cfg.LogDir = filepath.Join(cfg.LogDir, netName(activeNetParams))

	// Special show command to list supported subsystems and exit.
	if cfg.DebugLevel == "show" {
		fmt.Println("Supported subsystems", supportedSubsystems())
		os.Exit(0)
	}

	// Initialize log rotation.  After log rotation has been initialized, the
	// logger variables may be used.
	initLogRotator(filepath.Join(cfg.LogDir, defaultLogFilename))

	// Parse, validate, and set debug log level(s).
	if err := parseAndSetDebugLevels(cfg.DebugLevel); err != nil {
		err := fmt.Errorf("%s: %v", funcName, err.Error())
		fmt.Fprintln(os.Stderr, err)
		fmt.Fprintln(os.Stderr, usageMessage)
		return nil, nil, err
	}

	// Validate database type.
	if !validDbType(cfg.DbType) {
		str := "%s: The specified database type [%v] is invalid -- " +
			"supported types %v"
		err := fmt.Errorf(str, funcName, cfg.DbType, knownDbTypes)
		fmt.Fprintln(os.Stderr, err)
		fmt.Fprintln(os.Stderr, usageMessage)
		return nil, nil, err
	}

	// Validate profile port number
	if cfg.Profile != "" {
		profilePort, err := strconv.Atoi(cfg.Profile)
		if err != nil || profilePort < 1024 || profilePort > 65535 {
			str := "%s: The profile port must be between 1024 and 65535"
			err := fmt.Errorf(str, funcName)
			fmt.Fprintln(os.Stderr, err)
			fmt.Fprintln(os.Stderr, usageMessage)
			return nil, nil, err
		}
	}

	// Don't allow ban durations that are too short.
	if cfg.BanDuration < time.Second {
		str := "%s: The banduration option may not be less than 1s -- parsed [%v]"
		err := fmt.Errorf(str, funcName, cfg.BanDuration)
		fmt.Fprintln(os.Stderr, err)
		fmt.Fprintln(os.Stderr, usageMessage)
		return nil, nil, err
	}

	// Validate any given whitelisted IP addresses and networks.
	if len(cfg.Whitelists) > 0 {
		var ip net.IP
		cfg.whitelists = make([]*net.IPNet, 0, len(cfg.Whitelists))

		for _, addr := range cfg.Whitelists {
			_, ipnet, err := net.ParseCIDR(addr)
			if err != nil {
				ip = net.ParseIP(addr)
				if ip == nil {
					str := "%s: The whitelist value of '%s' is invalid"
					err = fmt.Errorf(str, funcName, addr)
					fmt.Fprintln(os.Stderr, err)
					fmt.Fprintln(os.Stderr, usageMessage)
					return nil, nil, err
				}
				var bits int
				if ip.To4() == nil {
					// IPv6
					bits = 128
				} else {
					bits = 32
				}
				ipnet = &net.IPNet{
					IP:   ip,
					Mask: net.CIDRMask(bits, bits),
				}
			}
			cfg.whitelists = append(cfg.whitelists, ipnet)
		}
	}

	// --addPeer and --connect do not mix.
	if len(cfg.AddPeers) > 0 && len(cfg.ConnectPeers) > 0 {
		str := "%s: the --addpeer and --connect options can not be " +
			"mixed"
		err := fmt.Errorf(str, funcName)
		fmt.Fprintln(os.Stderr, err)
		fmt.Fprintln(os.Stderr, usageMessage)
		return nil, nil, err
	}

	// --proxy or --connect without --listen disables listening.
	if (cfg.Proxy != "" || len(cfg.ConnectPeers) > 0) &&
		len(cfg.Listeners) == 0 {
		cfg.DisableListen = true
	}

	// Connect means no DNS seeding.
	if len(cfg.ConnectPeers) > 0 {
		cfg.DisableDNSSeed = true
	}

	// Add the default listener if none were specified. The default
	// listener is all addresses on the listen port for the network
	// we are to connect to.
	if len(cfg.Listeners) == 0 {
		cfg.Listeners = []string{
			net.JoinHostPort("", activeNetParams.DefaultPort),
		}
	}

	// Check to make sure limited and admin users don't have the same username
	if cfg.RPCUser == cfg.RPCLimitUser && cfg.RPCUser != "" {
		str := "%s: --rpcuser and --rpclimituser must not specify the " +
			"same username"
		err := fmt.Errorf(str, funcName)
		fmt.Fprintln(os.Stderr, err)
		fmt.Fprintln(os.Stderr, usageMessage)
		return nil, nil, err
	}

	// Check to make sure limited and admin users don't have the same password
	if cfg.RPCPass == cfg.RPCLimitPass && cfg.RPCPass != "" {
		str := "%s: --rpcpass and --rpclimitpass must not specify the " +
			"same password"
		err := fmt.Errorf(str, funcName)
		fmt.Fprintln(os.Stderr, err)
		fmt.Fprintln(os.Stderr, usageMessage)
		return nil, nil, err
	}

	// The RPC server is disabled if no username or password is provided.
	if (cfg.RPCUser == "" || cfg.RPCPass == "") &&
		(cfg.RPCLimitUser == "" || cfg.RPCLimitPass == "") {
		cfg.DisableRPC = true
	}

	if cfg.DisableRPC {
		monadLog.Infof("RPC service is disabled")
	}

	// Default RPC to listen on localhost only.
	if !cfg.DisableRPC && len(cfg.RPCListeners) == 0 {
		addrs, err := net.LookupHost("localhost")
		if err != nil {
			return nil, nil, err
		}
		cfg.RPCListeners = make([]string, 0, len(addrs))
		for _, addr := range addrs {
			addr = net.JoinHostPort(addr, activeNetParams.rpcPort)
			cfg.RPCListeners = append(cfg.RPCListeners, addr)
		}
	}

	if cfg.RPCMaxConcurrentReqs < 0 {
		str := "%s: The rpcmaxwebsocketconcurrentrequests option may " +
			"not be less than 0 -- parsed [%d]"
		err := fmt.Errorf(str, funcName, cfg.RPCMaxConcurrentReqs)
		fmt.Fprintln(os.Stderr, err)
		fmt.Fprintln(os.Stderr, usageMessage)
		return nil, nil, err
	}

	// Validate the the minrelaytxfee.
	cfg.minRelayTxFee, err = monautil.NewAmount(decimal.NewFromFloat(cfg.MinRelayTxFee))
	if err != nil {
		str := "%s: invalid minrelaytxfee: %v"
		err := fmt.Errorf(str, funcName, err)
		fmt.Fprintln(os.Stderr, err)
		fmt.Fprintln(os.Stderr, usageMessage)
		return nil, nil, err
	}

	// Limit the max block size to a sane value.
	if cfg.BlockMaxSize < blockMaxSizeMin || cfg.BlockMaxSize >
		blockMaxSizeMax {

		str := "%s: The blockmaxsize option must be in between %d " +
			"and %d -- parsed [%d]"
		err := fmt.Errorf(str, funcName, blockMaxSizeMin,
			blockMaxSizeMax, cfg.BlockMaxSize)
		fmt.Fprintln(os.Stderr, err)
		fmt.Fprintln(os.Stderr, usageMessage)
		return nil, nil, err
	}

	// Limit the max block weight to a sane value.
	if cfg.BlockMaxWeight < blockMaxWeightMin ||
		cfg.BlockMaxWeight > blockMaxWeightMax {

		str := "%s: The blockmaxweight option must be in between %d " +
			"and %d -- parsed [%d]"
		err := fmt.Errorf(str, funcName, blockMaxWeightMin,
			blockMaxWeightMax, cfg.BlockMaxWeight)
		fmt.Fprintln(os.Stderr, err)
		fmt.Fprintln(os.Stderr, usageMessage)
		return nil, nil, err
	}

	// Limit the max orphan count to a sane vlue.
	if cfg.MaxOrphanTxs < 0 {
		str := "%s: The maxorphantx option may not be less than 0 " +
			"-- parsed [%d]"
		err := fmt.Errorf(str, funcName, cfg.MaxOrphanTxs)
		fmt.Fprintln(os.Stderr, err)
		fmt.Fprintln(os.Stderr, usageMessage)
		return nil, nil, err
	}

	// Limit the block priority and minimum block sizes to max block size.
	cfg.BlockPrioritySize = minUint32(cfg.BlockPrioritySize, cfg.BlockMaxSize)
	cfg.BlockMinSize = minUint32(cfg.BlockMinSize, cfg.BlockMaxSize)
	cfg.BlockMinWeight = minUint32(cfg.BlockMinWeight, cfg.BlockMaxWeight)

	switch {
	// If the max block size isn't set, but the max weight is, then we'll
	// set the limit for the max block size to a safe limit so weight takes
	// precedence.
	case cfg.BlockMaxSize == defaultBlockMaxSize &&
		cfg.BlockMaxWeight != defaultBlockMaxWeight:

		cfg.BlockMaxSize = blockchain.MaxBlockBaseSize - 1000

	// If the max block weight isn't set, but the block size is, then we'll
	// scale the set weight accordingly based on the max block size value.
	case cfg.BlockMaxSize != defaultBlockMaxSize &&
		cfg.BlockMaxWeight == defaultBlockMaxWeight:

		cfg.BlockMaxWeight = cfg.BlockMaxSize * blockchain.WitnessScaleFactor
	}

	// Look for illegal characters in the user agent comments.
	for _, uaComment := range cfg.UserAgentComments {
		if strings.ContainsAny(uaComment, "/:()") {
			err := fmt.Errorf("%s: The following characters must not "+
				"appear in user agent comments: '/', ':', '(', ')'",
				funcName)
			fmt.Fprintln(os.Stderr, err)
			fmt.Fprintln(os.Stderr, usageMessage)
			return nil, nil, err
		}
	}

	// --txindex and --droptxindex do not mix.
	if cfg.TxIndex && cfg.DropTxIndex {
		err := fmt.Errorf("%s: the --txindex and --droptxindex "+
			"options may  not be activated at the same time",
			funcName)
		fmt.Fprintln(os.Stderr, err)
		fmt.Fprintln(os.Stderr, usageMessage)
		return nil, nil, err
	}

	// --addrindex and --dropaddrindex do not mix.
	if cfg.AddrIndex && cfg.DropAddrIndex {
		err := fmt.Errorf("%s: the --addrindex and --dropaddrindex "+
			"options may not be activated at the same time",
			funcName)
		fmt.Fprintln(os.Stderr, err)
		fmt.Fprintln(os.Stderr, usageMessage)
		return nil, nil, err
	}

	// --addrindex and --droptxindex do not mix.
	if cfg.AddrIndex && cfg.DropTxIndex {
		err := fmt.Errorf("%s: the --addrindex and --droptxindex "+
			"options may not be activated at the same time "+
			"because the address index relies on the transaction "+
			"index",
			funcName)
		fmt.Fprintln(os.Stderr, err)
		fmt.Fprintln(os.Stderr, usageMessage)
		return nil, nil, err
	}

	// Check mining addresses are valid and saved parsed versions.
	cfg.miningAddrs = make([]monautil.Address, 0, len(cfg.MiningAddrs))
	for _, strAddr := range cfg.MiningAddrs {
		addr, err := monautil.DecodeAddress(strAddr, activeNetParams.Params)
		if err != nil {
			str := "%s: mining address '%s' failed to decode: %v"
			err := fmt.Errorf(str, funcName, strAddr, err)
			fmt.Fprintln(os.Stderr, err)
			fmt.Fprintln(os.Stderr, usageMessage)
			return nil, nil, err
		}
		if !addr.IsForNet(activeNetParams.Params) {
			str := "%s: mining address '%s' is on the wrong network"
			err := fmt.Errorf(str, funcName, strAddr)
			fmt.Fprintln(os.Stderr, err)
			fmt.Fprintln(os.Stderr, usageMessage)
			return nil, nil, err
		}
		cfg.miningAddrs = append(cfg.miningAddrs, addr)
	}

	// Ensure there is at least one mining address when the generate flag is
	// set.
	if cfg.Generate && len(cfg.MiningAddrs) == 0 {
		str := "%s: the generate flag is set, but there are no mining " +
			"addresses specified "
		err := fmt.Errorf(str, funcName)
		fmt.Fprintln(os.Stderr, err)
		fmt.Fprintln(os.Stderr, usageMessage)
		return nil, nil, err
	}

	// Add default port to all listener addresses if needed and remove
	// duplicate addresses.
	cfg.Listeners = normalizeAddresses(cfg.Listeners,
		activeNetParams.DefaultPort)

	// Add default port to all rpc listener addresses if needed and remove
	// duplicate addresses.
	cfg.RPCListeners = normalizeAddresses(cfg.RPCListeners,
		activeNetParams.rpcPort)

	// Only allow TLS to be disabled if the RPC is bound to localhost
	// addresses.
	if !cfg.DisableRPC && cfg.DisableTLS {
		allowedTLSListeners := map[string]struct{}{
			"localhost": {},
			"127.0.0.1": {},
			"::1":       {},
		}
		for _, addr := range cfg.RPCListeners {
			host, _, err := net.SplitHostPort(addr)
			if err != nil {
				str := "%s: RPC listen interface '%s' is " +
					"invalid: %v"
				err := fmt.Errorf(str, funcName, addr, err)
				fmt.Fprintln(os.Stderr, err)
				fmt.Fprintln(os.Stderr, usageMessage)
				return nil, nil, err
			}
			if _, ok := allowedTLSListeners[host]; !ok {
				str := "%s: the --notls option may not be used " +
					"when binding RPC to non localhost " +
					"addresses: %s"
				err := fmt.Errorf(str, funcName, addr)
				fmt.Fprintln(os.Stderr, err)
				fmt.Fprintln(os.Stderr, usageMessage)
				return nil, nil, err
			}
		}
	}

	// Add default port to all added peer addresses if needed and remove
	// duplicate addresses.
	cfg.AddPeers = normalizeAddresses(cfg.AddPeers,
		activeNetParams.DefaultPort)
	cfg.ConnectPeers = normalizeAddresses(cfg.ConnectPeers,
		activeNetParams.DefaultPort)

	// --noonion and --onion do not mix.
	if cfg.NoOnion && cfg.OnionProxy != "" {
		err := fmt.Errorf("%s: the --noonion and --onion options may "+
			"not be activated at the same time", funcName)
		fmt.Fprintln(os.Stderr, err)
		fmt.Fprintln(os.Stderr, usageMessage)
		return nil, nil, err
	}

	// Check the checkpoints for syntax errors.
	cfg.addCheckpoints, err = parseCheckpoints(cfg.AddCheckpoints)
	if err != nil {
		str := "%s: Error parsing checkpoints: %v"
		err := fmt.Errorf(str, funcName, err)
		fmt.Fprintln(os.Stderr, err)
		fmt.Fprintln(os.Stderr, usageMessage)
		return nil, nil, err
	}

	// Tor stream isolation requires either proxy or onion proxy to be set.
	if cfg.TorIsolation && cfg.Proxy == "" && cfg.OnionProxy == "" {
		str := "%s: Tor stream isolation requires either proxy or " +
			"onionproxy to be set"
		err := fmt.Errorf(str, funcName)
		fmt.Fprintln(os.Stderr, err)
		fmt.Fprintln(os.Stderr, usageMessage)
		return nil, nil, err
	}

	// Setup dial and DNS resolution (lookup) functions depending on the
	// specified options.  The default is to use the standard
	// net.DialTimeout function as well as the system DNS resolver.  When a
	// proxy is specified, the dial function is set to the proxy specific
	// dial function and the lookup is set to use tor (unless --noonion is
	// specified in which case the system DNS resolver is used).
	cfg.dial = net.DialTimeout
	cfg.lookup = net.LookupIP
	if cfg.Proxy != "" {
		_, _, err := net.SplitHostPort(cfg.Proxy)
		if err != nil {
			str := "%s: Proxy address '%s' is invalid: %v"
			err := fmt.Errorf(str, funcName, cfg.Proxy, err)
			fmt.Fprintln(os.Stderr, err)
			fmt.Fprintln(os.Stderr, usageMessage)
			return nil, nil, err
		}

		// Tor isolation flag means proxy credentials will be overridden
		// unless there is also an onion proxy configured in which case
		// that one will be overridden.
		torIsolation := false
		if cfg.TorIsolation && cfg.OnionProxy == "" &&
			(cfg.ProxyUser != "" || cfg.ProxyPass != "") {

			torIsolation = true
			fmt.Fprintln(os.Stderr, "Tor isolation set -- "+
				"overriding specified proxy user credentials")
		}

		proxy := &socks.Proxy{
			Addr:         cfg.Proxy,
			Username:     cfg.ProxyUser,
			Password:     cfg.ProxyPass,
			TorIsolation: torIsolation,
		}
		cfg.dial = proxy.DialTimeout

		// Treat the proxy as tor and perform DNS resolution through it
		// unless the --noonion flag is set or there is an
		// onion-specific proxy configured.
		if !cfg.NoOnion && cfg.OnionProxy == "" {
			cfg.lookup = func(host string) ([]net.IP, error) {
				return connmgr.TorLookupIP(host, cfg.Proxy)
			}
		}
	}

	// Setup onion address dial function depending on the specified options.
	// The default is to use the same dial function selected above.  However,
	// when an onion-specific proxy is specified, the onion address dial
	// function is set to use the onion-specific proxy while leaving the
	// normal dial function as selected above.  This allows .onion address
	// traffic to be routed through a different proxy than normal traffic.
	if cfg.OnionProxy != "" {
		_, _, err := net.SplitHostPort(cfg.OnionProxy)
		if err != nil {
			str := "%s: Onion proxy address '%s' is invalid: %v"
			err := fmt.Errorf(str, funcName, cfg.OnionProxy, err)
			fmt.Fprintln(os.Stderr, err)
			fmt.Fprintln(os.Stderr, usageMessage)
			return nil, nil, err
		}

		// Tor isolation flag means onion proxy credentials will be
		// overridden.
		if cfg.TorIsolation &&
			(cfg.OnionProxyUser != "" || cfg.OnionProxyPass != "") {
			fmt.Fprintln(os.Stderr, "Tor isolation set -- "+
				"overriding specified onionproxy user "+
				"credentials ")
		}

		cfg.oniondial = func(network, addr string, timeout time.Duration) (net.Conn, error) {
			proxy := &socks.Proxy{
				Addr:         cfg.OnionProxy,
				Username:     cfg.OnionProxyUser,
				Password:     cfg.OnionProxyPass,
				TorIsolation: cfg.TorIsolation,
			}
			return proxy.DialTimeout(network, addr, timeout)
		}

		// When configured in bridge mode (both --onion and --proxy are
		// configured), it means that the proxy configured by --proxy is
		// not a tor proxy, so override the DNS resolution to use the
		// onion-specific proxy.
		if cfg.Proxy != "" {
			cfg.lookup = func(host string) ([]net.IP, error) {
				return connmgr.TorLookupIP(host, cfg.OnionProxy)
			}
		}
	} else {
		cfg.oniondial = cfg.dial
	}

	// Specifying --noonion means the onion address dial function results in
	// an error.
	if cfg.NoOnion {
		cfg.oniondial = func(a, b string, t time.Duration) (net.Conn, error) {
			return nil, errors.New("tor has been disabled")
		}
	}

	// Warn about missing config file only after all other configuration is
	// done.  This prevents the warning on help messages and invalid
	// options.  Note this should go directly before the return.
	if configFileError != nil {
		monadLog.Warnf("%v", configFileError)
	}

	return &cfg, remainingArgs, nil
}

// createDefaultConfig copies the file sample-monad.conf to the given destination path,
// and populates it with some randomly generated RPC username and password.
func createDefaultConfigFile(destinationPath string) error {
	// Create the destination directory if it does not exists
	err := os.MkdirAll(filepath.Dir(destinationPath), 0700)
	if err != nil {
		return err
	}

	// We assume sample config file path is same as binary
	path, err := filepath.Abs(filepath.Dir(os.Args[0]))
	if err != nil {
		return err
	}
	sampleConfigPath := filepath.Join(path, sampleConfigFilename)

	// We generate a random user and password
	randomBytes := make([]byte, 20)
	_, err = rand.Read(randomBytes)
	if err != nil {
		return err
	}
	generatedRPCUser := base64.StdEncoding.EncodeToString(randomBytes)

	_, err = rand.Read(randomBytes)
	if err != nil {
		return err
	}
	generatedRPCPass := base64.StdEncoding.EncodeToString(randomBytes)

	src, err := os.Open(sampleConfigPath)
	if err != nil {
		return err
	}
	defer src.Close()

	dest, err := os.OpenFile(destinationPath,
		os.O_RDWR|os.O_CREATE|os.O_TRUNC, 0600)
	if err != nil {
		return err
	}
	defer dest.Close()

	// We copy every line from the sample config file to the destination,
	// only replacing the two lines for rpcuser and rpcpass
	reader := bufio.NewReader(src)
	for err != io.EOF {
		var line string
		line, err = reader.ReadString('\n')
		if err != nil && err != io.EOF {
			return err
		}

		if strings.Contains(line, "rpcuser=") {
			line = "rpcuser=" + generatedRPCUser + "\n"
		} else if strings.Contains(line, "rpcpass=") {
			line = "rpcpass=" + generatedRPCPass + "\n"
		}

		if _, err := dest.WriteString(line); err != nil {
			return err
		}
	}

	return nil
}

// monadDial connects to the address on the named network using the appropriate
// dial function depending on the address and configuration options.  For
// example, .onion addresses will be dialed using the onion specific proxy if
// one was specified, but will otherwise use the normal dial function (which
// could itself use a proxy or not).
func monadDial(addr net.Addr) (net.Conn, error) {
	if strings.Contains(addr.String(), ".onion:") {
		return cfg.oniondial(addr.Network(), addr.String(),
			defaultConnectTimeout)
	}
	return cfg.dial(addr.Network(), addr.String(), defaultConnectTimeout)
}

// monadLookup resolves the IP of the given host using the correct DNS lookup
// function depending on the configuration options.  For example, addresses will
// be resolved using tor when the --proxy flag was specified unless --noonion
// was also specified in which case the normal system DNS resolver will be used.
//
// Any attempt to resolve a tor address (.onion) will return an error since they
// are not intended to be resolved outside of the tor proxy.
func monadLookup(host string) ([]net.IP, error) {
	if strings.HasSuffix(host, ".onion") {
		return nil, fmt.Errorf("attempt to resolve tor address %s", host)
	}

	return cfg.lookup(host)
}<|MERGE_RESOLUTION|>--- conflicted
+++ resolved
@@ -163,14 +163,10 @@
 	RPCUser              string        `short:"u" long:"rpcuser" description:"Username for RPC connections"`
 	SigCacheMaxSize      uint          `long:"sigcachemaxsize" description:"The maximum number of entries in the signature verification cache"`
 	SimNet               bool          `long:"simnet" description:"Use the simulation test network"`
-<<<<<<< HEAD
-	TestNet4             bool          `long:"testnet" description:"Use the test network"`
-=======
 	SigNet               bool          `long:"signet" description:"Use the signet test network"`
 	SigNetChallenge      string        `long:"signetchallenge" description:"Connect to a custom signet network defined by this challenge instead of using the global default signet test network -- Can be specified multiple times"`
 	SigNetSeedNode       []string      `long:"signetseednode" description:"Specify a seed node for the signet network instead of using the global default signet network seed nodes"`
-	TestNet3             bool          `long:"testnet" description:"Use the test network"`
->>>>>>> 0ec4bdc1
+	TestNet4             bool          `long:"testnet" description:"Use the test network"`
 	TorIsolation         bool          `long:"torisolation" description:"Enable Tor stream isolation by randomizing user credentials for each connection."`
 	TrickleInterval      time.Duration `long:"trickleinterval" description:"Minimum time between attempts to send new inventory to a connected peer"`
 	TxIndex              bool          `long:"txindex" description:"Maintain a full hash-based transaction index which makes all transactions available via the getrawtransaction RPC"`
