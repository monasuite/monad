// Copyright (c) 2013-2017 The btcsuite developers
// Use of this source code is governed by an ISC
// license that can be found in the LICENSE file.

package main

import (
	"bufio"
	"crypto/rand"
	"encoding/base64"
	"errors"
	"fmt"
	"io"
	"net"
	"os"
	"path/filepath"
	"runtime"
	"sort"
	"strconv"
	"strings"
	"time"

	"github.com/btcsuite/go-socks/socks"
	flags "github.com/jessevdk/go-flags"
	"github.com/monasuite/monad/blockchain"
	"github.com/monasuite/monad/chaincfg"
	"github.com/monasuite/monad/chaincfg/chainhash"
	"github.com/monasuite/monad/connmgr"
	"github.com/monasuite/monad/database"
	_ "github.com/monasuite/monad/database/ffldb"
	"github.com/monasuite/monad/mempool"
	"github.com/monasuite/monad/peer"
	"github.com/monasuite/monautil"
)

const (
	defaultConfigFilename        = "monad.conf"
	defaultDataDirname           = "data"
	defaultLogLevel              = "info"
	defaultLogDirname            = "logs"
	defaultLogFilename           = "monad.log"
	defaultMaxPeers              = 125
	defaultBanDuration           = time.Hour * 24
	defaultBanThreshold          = 100
	defaultConnectTimeout        = time.Second * 30
	defaultMaxRPCClients         = 10
	defaultMaxRPCWebsockets      = 25
	defaultMaxRPCConcurrentReqs  = 20
	defaultDbType                = "ffldb"
	defaultFreeTxRelayLimit      = 15.0
	defaultTrickleInterval       = peer.DefaultTrickleInterval
	defaultBlockMinSize          = 0
	defaultBlockMaxSize          = 750000
	defaultBlockMinWeight        = 0
	defaultBlockMaxWeight        = 3000000
	blockMaxSizeMin              = 1000
	blockMaxSizeMax              = blockchain.MaxBlockBaseSize - 1000
	blockMaxWeightMin            = 4000
	blockMaxWeightMax            = blockchain.MaxBlockWeight - 4000
	defaultGenerate              = false
	defaultMaxOrphanTransactions = 100
	defaultMaxOrphanTxSize       = 100000
	defaultSigCacheMaxSize       = 100000
	sampleConfigFilename         = "sample-monad.conf"
	defaultTxIndex               = false
	defaultAddrIndex             = false
	defaultCmdCheckpoint         = true
)

var (
	defaultHomeDir     = monautil.AppDataDir("monad", false)
	defaultConfigFile  = filepath.Join(defaultHomeDir, defaultConfigFilename)
	defaultDataDir     = filepath.Join(defaultHomeDir, defaultDataDirname)
	knownDbTypes       = database.SupportedDrivers()
	defaultRPCKeyFile  = filepath.Join(defaultHomeDir, "rpc.key")
	defaultRPCCertFile = filepath.Join(defaultHomeDir, "rpc.cert")
	defaultLogDir      = filepath.Join(defaultHomeDir, defaultLogDirname)
)

// runServiceCommand is only set to a real function on Windows.  It is used
// to parse and execute service commands specified via the -s flag.
var runServiceCommand func(string) error

// minUint32 is a helper function to return the minimum of two uint32s.
// This avoids a math import and the need to cast to floats.
func minUint32(a, b uint32) uint32 {
	if a < b {
		return a
	}
	return b
}

// config defines the configuration options for monad.
//
// See loadConfig for details on the configuration load process.
type config struct {
	AddCheckpoints       []string      `long:"addcheckpoint" description:"Add a custom checkpoint.  Format: '<height>:<hash>'"`
	AddPeers             []string      `short:"a" long:"addpeer" description:"Add a peer to connect with at startup"`
	AddrIndex            bool          `long:"addrindex" description:"Maintain a full address-based transaction index which makes the searchrawtransactions RPC available"`
	AgentBlacklist       []string      `long:"agentblacklist" description:"A comma separated list of user-agent substrings which will cause btcd to reject any peers whose user-agent contains any of the blacklisted substrings."`
	AgentWhitelist       []string      `long:"agentwhitelist" description:"A comma separated list of user-agent substrings which will cause btcd to require all peers' user-agents to contain one of the whitelisted substrings. The blacklist is applied before the blacklist, and an empty whitelist will allow all agents that do not fail the blacklist."`
	BanDuration          time.Duration `long:"banduration" description:"How long to ban misbehaving peers.  Valid time units are {s, m, h}.  Minimum 1 second"`
	BanThreshold         uint32        `long:"banthreshold" description:"Maximum allowed ban score before disconnecting and banning misbehaving peers."`
	BlockMaxSize         uint32        `long:"blockmaxsize" description:"Maximum block size in bytes to be used when creating a block"`
	BlockMinSize         uint32        `long:"blockminsize" description:"Mininum block size in bytes to be used when creating a block"`
	BlockMaxWeight       uint32        `long:"blockmaxweight" description:"Maximum block weight to be used when creating a block"`
	BlockMinWeight       uint32        `long:"blockminweight" description:"Mininum block weight to be used when creating a block"`
	BlockPrioritySize    uint32        `long:"blockprioritysize" description:"Size in bytes for high-priority/low-fee transactions when creating a block"`
	BlocksOnly           bool          `long:"blocksonly" description:"Do not accept transactions from remote peers."`
	ConfigFile           string        `short:"C" long:"configfile" description:"Path to configuration file"`
	ConnectPeers         []string      `long:"connect" description:"Connect only to the specified peers at startup"`
<<<<<<< HEAD
	DisableListen        bool          `long:"nolisten" description:"Disable listening for incoming connections -- NOTE: Listening is automatically disabled if the --connect or --proxy options are used without also specifying listen interfaces via --listen"`
	Listeners            []string      `long:"listen" description:"Add an interface/port to listen for connections (default all interfaces port: 9401, testnet: 19403)"`
=======
	CPUProfile           string        `long:"cpuprofile" description:"Write CPU profile to the specified file"`
	DataDir              string        `short:"b" long:"datadir" description:"Directory to store data"`
	DbType               string        `long:"dbtype" description:"Database backend to use for the Block Chain"`
	DebugLevel           string        `short:"d" long:"debuglevel" description:"Logging level for all subsystems {trace, debug, info, warn, error, critical} -- You may also specify <subsystem>=<level>,<subsystem2>=<level>,... to set the log level for individual subsystems -- Use show to list available subsystems"`
	DropAddrIndex        bool          `long:"dropaddrindex" description:"Deletes the address-based transaction index from the database on start up and then exits."`
	DropCfIndex          bool          `long:"dropcfindex" description:"Deletes the index used for committed filtering (CF) support from the database on start up and then exits."`
	DropTxIndex          bool          `long:"droptxindex" description:"Deletes the hash-based transaction index from the database on start up and then exits."`
	ExternalIPs          []string      `long:"externalip" description:"Add an ip to the list of local addresses we claim to listen on to peers"`
	Generate             bool          `long:"generate" description:"Generate (mine) bitcoins using the CPU"`
	FreeTxRelayLimit     float64       `long:"limitfreerelay" description:"Limit relay of transactions with no transaction fee to the given amount in thousands of bytes per minute"`
	Listeners            []string      `long:"listen" description:"Add an interface/port to listen for connections (default all interfaces port: 8333, testnet: 18333)"`
	LogDir               string        `long:"logdir" description:"Directory to log output."`
	MaxOrphanTxs         int           `long:"maxorphantx" description:"Max number of orphan transactions to keep in memory"`
>>>>>>> 9f0179fd
	MaxPeers             int           `long:"maxpeers" description:"Max number of inbound and outbound peers"`
	MiningAddrs          []string      `long:"miningaddr" description:"Add the specified payment address to the list of addresses to use for generated blocks -- At least one address is required if the generate option is set"`
	MinRelayTxFee        float64       `long:"minrelaytxfee" description:"The minimum transaction fee in BTC/kB to be considered a non-zero fee."`
	DisableBanning       bool          `long:"nobanning" description:"Disable banning of misbehaving peers"`
<<<<<<< HEAD
	BanDuration          time.Duration `long:"banduration" description:"How long to ban misbehaving peers.  Valid time units are {s, m, h}.  Minimum 1 second"`
	BanThreshold         uint32        `long:"banthreshold" description:"Maximum allowed ban score before disconnecting and banning misbehaving peers."`
	Whitelists           []string      `long:"whitelist" description:"Add an IP network or IP that will not be banned. (eg. 192.168.1.0/24 or ::1)"`
	AgentBlacklist       []string      `long:"agentblacklist" description:"A comma separated list of user-agent substrings which will cause btcd to reject any peers whose user-agent contains any of the blacklisted substrings."`
	AgentWhitelist       []string      `long:"agentwhitelist" description:"A comma separated list of user-agent substrings which will cause btcd to require all peers' user-agents to contain one of the whitelisted substrings. The blacklist is applied before the blacklist, and an empty whitelist will allow all agents that do not fail the blacklist."`
	RPCUser              string        `short:"u" long:"rpcuser" description:"Username for RPC connections"`
	RPCPass              string        `short:"P" long:"rpcpass" default-mask:"-" description:"Password for RPC connections"`
	RPCLimitUser         string        `long:"rpclimituser" description:"Username for limited RPC connections"`
	RPCLimitPass         string        `long:"rpclimitpass" default-mask:"-" description:"Password for limited RPC connections"`
	RPCListeners         []string      `long:"rpclisten" description:"Add an interface/port to listen for RPC connections (default port: 9400, testnet: 19400)"`
	RPCCert              string        `long:"rpccert" description:"File containing the certificate file"`
	RPCKey               string        `long:"rpckey" description:"File containing the certificate key"`
	RPCMaxClients        int           `long:"rpcmaxclients" description:"Max number of RPC clients for standard connections"`
	RPCMaxWebsockets     int           `long:"rpcmaxwebsockets" description:"Max number of RPC websocket connections"`
	RPCMaxConcurrentReqs int           `long:"rpcmaxconcurrentreqs" description:"Max number of concurrent RPC requests that may be processed concurrently"`
	RPCQuirks            bool          `long:"rpcquirks" description:"Mirror some JSON-RPC quirks of Bitcoin Core -- NOTE: Discouraged unless interoperability issues need to be worked around"`
=======
	NoCFilters           bool          `long:"nocfilters" description:"Disable committed filtering (CF) support"`
	DisableCheckpoints   bool          `long:"nocheckpoints" description:"Disable built-in checkpoints.  Don't do this unless you know what you're doing."`
	DisableDNSSeed       bool          `long:"nodnsseed" description:"Disable DNS seeding for peers"`
	DisableListen        bool          `long:"nolisten" description:"Disable listening for incoming connections -- NOTE: Listening is automatically disabled if the --connect or --proxy options are used without also specifying listen interfaces via --listen"`
	NoOnion              bool          `long:"noonion" description:"Disable connecting to tor hidden services"`
	NoPeerBloomFilters   bool          `long:"nopeerbloomfilters" description:"Disable bloom filtering support"`
	NoRelayPriority      bool          `long:"norelaypriority" description:"Do not require free or low-fee transactions to have high priority for relaying"`
>>>>>>> 9f0179fd
	DisableRPC           bool          `long:"norpc" description:"Disable built-in RPC server -- NOTE: The RPC server is disabled by default if no rpcuser/rpcpass or rpclimituser/rpclimitpass is specified"`
	DisableTLS           bool          `long:"notls" description:"Disable TLS for the RPC server -- NOTE: This is only allowed if the RPC server is bound to localhost"`
	OnionProxy           string        `long:"onion" description:"Connect to tor hidden services via SOCKS5 proxy (eg. 127.0.0.1:9050)"`
	OnionProxyPass       string        `long:"onionpass" default-mask:"-" description:"Password for onion proxy server"`
<<<<<<< HEAD
	NoOnion              bool          `long:"noonion" description:"Disable connecting to tor hidden services"`
	TorIsolation         bool          `long:"torisolation" description:"Enable Tor stream isolation by randomizing user credentials for each connection."`
	TestNet4             bool          `long:"testnet" description:"Use the test network"`
=======
	OnionProxyUser       string        `long:"onionuser" description:"Username for onion proxy server"`
	Profile              string        `long:"profile" description:"Enable HTTP profiling on given port -- NOTE port must be between 1024 and 65536"`
	Proxy                string        `long:"proxy" description:"Connect via SOCKS5 proxy (eg. 127.0.0.1:9050)"`
	ProxyPass            string        `long:"proxypass" default-mask:"-" description:"Password for proxy server"`
	ProxyUser            string        `long:"proxyuser" description:"Username for proxy server"`
>>>>>>> 9f0179fd
	RegressionTest       bool          `long:"regtest" description:"Use the regression test network"`
	RejectNonStd         bool          `long:"rejectnonstd" description:"Reject non-standard transactions regardless of the default settings for the active network."`
	RejectReplacement    bool          `long:"rejectreplacement" description:"Reject transactions that attempt to replace existing transactions within the mempool through the Replace-By-Fee (RBF) signaling policy."`
	RelayNonStd          bool          `long:"relaynonstd" description:"Relay non-standard transactions regardless of the default settings for the active network."`
	RPCCert              string        `long:"rpccert" description:"File containing the certificate file"`
	RPCKey               string        `long:"rpckey" description:"File containing the certificate key"`
	RPCLimitPass         string        `long:"rpclimitpass" default-mask:"-" description:"Password for limited RPC connections"`
	RPCLimitUser         string        `long:"rpclimituser" description:"Username for limited RPC connections"`
	RPCListeners         []string      `long:"rpclisten" description:"Add an interface/port to listen for RPC connections (default port: 8334, testnet: 18334)"`
	RPCMaxClients        int           `long:"rpcmaxclients" description:"Max number of RPC clients for standard connections"`
	RPCMaxConcurrentReqs int           `long:"rpcmaxconcurrentreqs" description:"Max number of concurrent RPC requests that may be processed concurrently"`
	RPCMaxWebsockets     int           `long:"rpcmaxwebsockets" description:"Max number of RPC websocket connections"`
	RPCQuirks            bool          `long:"rpcquirks" description:"Mirror some JSON-RPC quirks of Bitcoin Core -- NOTE: Discouraged unless interoperability issues need to be worked around"`
	RPCPass              string        `short:"P" long:"rpcpass" default-mask:"-" description:"Password for RPC connections"`
	RPCUser              string        `short:"u" long:"rpcuser" description:"Username for RPC connections"`
	SigCacheMaxSize      uint          `long:"sigcachemaxsize" description:"The maximum number of entries in the signature verification cache"`
	SimNet               bool          `long:"simnet" description:"Use the simulation test network"`
	TestNet3             bool          `long:"testnet" description:"Use the test network"`
	TorIsolation         bool          `long:"torisolation" description:"Enable Tor stream isolation by randomizing user credentials for each connection."`
	TrickleInterval      time.Duration `long:"trickleinterval" description:"Minimum time between attempts to send new inventory to a connected peer"`
	TxIndex              bool          `long:"txindex" description:"Maintain a full hash-based transaction index which makes all transactions available via the getrawtransaction RPC"`
<<<<<<< HEAD
	DropTxIndex          bool          `long:"droptxindex" description:"Deletes the hash-based transaction index from the database on start up and then exits."`
	AddrIndex            bool          `long:"addrindex" description:"Maintain a full address-based transaction index which makes the searchrawtransactions RPC available"`
	DropAddrIndex        bool          `long:"dropaddrindex" description:"Deletes the address-based transaction index from the database on start up and then exits."`
	RelayNonStd          bool          `long:"relaynonstd" description:"Relay non-standard transactions regardless of the default settings for the active network."`
	RejectNonStd         bool          `long:"rejectnonstd" description:"Reject non-standard transactions regardless of the default settings for the active network."`
	RejectReplacement    bool          `long:"rejectreplacement" description:"Reject transactions that attempt to replace existing transactions within the mempool through the Replace-By-Fee (RBF) signaling policy."`
	CmdCheckpoint        bool          `long:"cmdcheckpoint" description:"Monacoinproject plans checkpoint distribution. To deny checkpoint, use the argument cmdcheckpoint=false"`
=======
	UserAgentComments    []string      `long:"uacomment" description:"Comment to add to the user agent -- See BIP 14 for more information."`
	Upnp                 bool          `long:"upnp" description:"Use UPnP to map our listening port outside of NAT"`
	ShowVersion          bool          `short:"V" long:"version" description:"Display version information and exit"`
	Whitelists           []string      `long:"whitelist" description:"Add an IP network or IP that will not be banned. (eg. 192.168.1.0/24 or ::1)"`
>>>>>>> 9f0179fd
	lookup               func(string) ([]net.IP, error)
	oniondial            func(string, string, time.Duration) (net.Conn, error)
	dial                 func(string, string, time.Duration) (net.Conn, error)
	addCheckpoints       []chaincfg.Checkpoint
	miningAddrs          []monautil.Address
	minRelayTxFee        monautil.Amount
	whitelists           []*net.IPNet
}

// serviceOptions defines the configuration options for the daemon as a service on
// Windows.
type serviceOptions struct {
	ServiceCommand string `short:"s" long:"service" description:"Service command {install, remove, start, stop}"`
}

// cleanAndExpandPath expands environment variables and leading ~ in the
// passed path, cleans the result, and returns it.
func cleanAndExpandPath(path string) string {
	// Expand initial ~ to OS specific home directory.
	if strings.HasPrefix(path, "~") {
		homeDir := filepath.Dir(defaultHomeDir)
		path = strings.Replace(path, "~", homeDir, 1)
	}

	// NOTE: The os.ExpandEnv doesn't work with Windows-style %VARIABLE%,
	// but they variables can still be expanded via POSIX-style $VARIABLE.
	return filepath.Clean(os.ExpandEnv(path))
}

// validLogLevel returns whether or not logLevel is a valid debug log level.
func validLogLevel(logLevel string) bool {
	switch logLevel {
	case "trace":
		fallthrough
	case "debug":
		fallthrough
	case "info":
		fallthrough
	case "warn":
		fallthrough
	case "error":
		fallthrough
	case "critical":
		return true
	}
	return false
}

// supportedSubsystems returns a sorted slice of the supported subsystems for
// logging purposes.
func supportedSubsystems() []string {
	// Convert the subsystemLoggers map keys to a slice.
	subsystems := make([]string, 0, len(subsystemLoggers))
	for subsysID := range subsystemLoggers {
		subsystems = append(subsystems, subsysID)
	}

	// Sort the subsystems for stable display.
	sort.Strings(subsystems)
	return subsystems
}

// parseAndSetDebugLevels attempts to parse the specified debug level and set
// the levels accordingly.  An appropriate error is returned if anything is
// invalid.
func parseAndSetDebugLevels(debugLevel string) error {
	// When the specified string doesn't have any delimters, treat it as
	// the log level for all subsystems.
	if !strings.Contains(debugLevel, ",") && !strings.Contains(debugLevel, "=") {
		// Validate debug log level.
		if !validLogLevel(debugLevel) {
			str := "The specified debug level [%v] is invalid"
			return fmt.Errorf(str, debugLevel)
		}

		// Change the logging level for all subsystems.
		setLogLevels(debugLevel)

		return nil
	}

	// Split the specified string into subsystem/level pairs while detecting
	// issues and update the log levels accordingly.
	for _, logLevelPair := range strings.Split(debugLevel, ",") {
		if !strings.Contains(logLevelPair, "=") {
			str := "The specified debug level contains an invalid " +
				"subsystem/level pair [%v]"
			return fmt.Errorf(str, logLevelPair)
		}

		// Extract the specified subsystem and log level.
		fields := strings.Split(logLevelPair, "=")
		subsysID, logLevel := fields[0], fields[1]

		// Validate subsystem.
		if _, exists := subsystemLoggers[subsysID]; !exists {
			str := "The specified subsystem [%v] is invalid -- " +
				"supported subsytems %v"
			return fmt.Errorf(str, subsysID, supportedSubsystems())
		}

		// Validate log level.
		if !validLogLevel(logLevel) {
			str := "The specified debug level [%v] is invalid"
			return fmt.Errorf(str, logLevel)
		}

		setLogLevel(subsysID, logLevel)
	}

	return nil
}

// validDbType returns whether or not dbType is a supported database type.
func validDbType(dbType string) bool {
	for _, knownType := range knownDbTypes {
		if dbType == knownType {
			return true
		}
	}

	return false
}

// removeDuplicateAddresses returns a new slice with all duplicate entries in
// addrs removed.
func removeDuplicateAddresses(addrs []string) []string {
	result := make([]string, 0, len(addrs))
	seen := map[string]struct{}{}
	for _, val := range addrs {
		if _, ok := seen[val]; !ok {
			result = append(result, val)
			seen[val] = struct{}{}
		}
	}
	return result
}

// normalizeAddress returns addr with the passed default port appended if
// there is not already a port specified.
func normalizeAddress(addr, defaultPort string) string {
	_, _, err := net.SplitHostPort(addr)
	if err != nil {
		return net.JoinHostPort(addr, defaultPort)
	}
	return addr
}

// normalizeAddresses returns a new slice with all the passed peer addresses
// normalized with the given default port, and all duplicates removed.
func normalizeAddresses(addrs []string, defaultPort string) []string {
	for i, addr := range addrs {
		addrs[i] = normalizeAddress(addr, defaultPort)
	}

	return removeDuplicateAddresses(addrs)
}

// newCheckpointFromStr parses checkpoints in the '<height>:<hash>' format.
func newCheckpointFromStr(checkpoint string) (chaincfg.Checkpoint, error) {
	parts := strings.Split(checkpoint, ":")
	if len(parts) != 2 {
		return chaincfg.Checkpoint{}, fmt.Errorf("unable to parse "+
			"checkpoint %q -- use the syntax <height>:<hash>",
			checkpoint)
	}

	height, err := strconv.ParseInt(parts[0], 10, 32)
	if err != nil {
		return chaincfg.Checkpoint{}, fmt.Errorf("unable to parse "+
			"checkpoint %q due to malformed height", checkpoint)
	}

	if len(parts[1]) == 0 {
		return chaincfg.Checkpoint{}, fmt.Errorf("unable to parse "+
			"checkpoint %q due to missing hash", checkpoint)
	}
	hash, err := chainhash.NewHashFromStr(parts[1])
	if err != nil {
		return chaincfg.Checkpoint{}, fmt.Errorf("unable to parse "+
			"checkpoint %q due to malformed hash", checkpoint)
	}

	return chaincfg.Checkpoint{
		Height: int32(height),
		Hash:   hash,
	}, nil
}

// parseCheckpoints checks the checkpoint strings for valid syntax
// ('<height>:<hash>') and parses them to chaincfg.Checkpoint instances.
func parseCheckpoints(checkpointStrings []string) ([]chaincfg.Checkpoint, error) {
	if len(checkpointStrings) == 0 {
		return nil, nil
	}
	checkpoints := make([]chaincfg.Checkpoint, len(checkpointStrings))
	for i, cpString := range checkpointStrings {
		checkpoint, err := newCheckpointFromStr(cpString)
		if err != nil {
			return nil, err
		}
		checkpoints[i] = checkpoint
	}
	return checkpoints, nil
}

// filesExists reports whether the named file or directory exists.
func fileExists(name string) bool {
	if _, err := os.Stat(name); err != nil {
		if os.IsNotExist(err) {
			return false
		}
	}
	return true
}

// newConfigParser returns a new command line flags parser.
func newConfigParser(cfg *config, so *serviceOptions, options flags.Options) *flags.Parser {
	parser := flags.NewParser(cfg, options)
	if runtime.GOOS == "windows" {
		parser.AddGroup("Service Options", "Service Options", so)
	}
	return parser
}

// loadConfig initializes and parses the config using a config file and command
// line options.
//
// The configuration proceeds as follows:
// 	1) Start with a default config with sane settings
// 	2) Pre-parse the command line to check for an alternative config file
// 	3) Load configuration file overwriting defaults with any specified options
// 	4) Parse CLI options and overwrite/add any specified options
//
// The above results in monad functioning properly without any config settings
// while still allowing the user to override settings with config files and
// command line options.  Command line options always take precedence.
func loadConfig() (*config, []string, error) {
	// Default config.
	cfg := config{
		ConfigFile:           defaultConfigFile,
		DebugLevel:           defaultLogLevel,
		MaxPeers:             defaultMaxPeers,
		BanDuration:          defaultBanDuration,
		BanThreshold:         defaultBanThreshold,
		RPCMaxClients:        defaultMaxRPCClients,
		RPCMaxWebsockets:     defaultMaxRPCWebsockets,
		RPCMaxConcurrentReqs: defaultMaxRPCConcurrentReqs,
		DataDir:              defaultDataDir,
		LogDir:               defaultLogDir,
		DbType:               defaultDbType,
		RPCKey:               defaultRPCKeyFile,
		RPCCert:              defaultRPCCertFile,
		MinRelayTxFee:        mempool.DefaultMinRelayTxFee.ToBTC(),
		FreeTxRelayLimit:     defaultFreeTxRelayLimit,
		TrickleInterval:      defaultTrickleInterval,
		BlockMinSize:         defaultBlockMinSize,
		BlockMaxSize:         defaultBlockMaxSize,
		BlockMinWeight:       defaultBlockMinWeight,
		BlockMaxWeight:       defaultBlockMaxWeight,
		BlockPrioritySize:    mempool.DefaultBlockPrioritySize,
		MaxOrphanTxs:         defaultMaxOrphanTransactions,
		SigCacheMaxSize:      defaultSigCacheMaxSize,
		Generate:             defaultGenerate,
		TxIndex:              defaultTxIndex,
		AddrIndex:            defaultAddrIndex,
		CmdCheckpoint:        defaultCmdCheckpoint,
	}

	// Service options which are only added on Windows.
	serviceOpts := serviceOptions{}

	// Pre-parse the command line options to see if an alternative config
	// file or the version flag was specified.  Any errors aside from the
	// help message error can be ignored here since they will be caught by
	// the final parse below.
	preCfg := cfg
	preParser := newConfigParser(&preCfg, &serviceOpts, flags.HelpFlag)
	_, err := preParser.Parse()
	if err != nil {
		if e, ok := err.(*flags.Error); ok && e.Type == flags.ErrHelp {
			fmt.Fprintln(os.Stderr, err)
			return nil, nil, err
		}
	}

	// Show the version and exit if the version flag was specified.
	appName := filepath.Base(os.Args[0])
	appName = strings.TrimSuffix(appName, filepath.Ext(appName))
	usageMessage := fmt.Sprintf("Use %s -h to show usage", appName)
	if preCfg.ShowVersion {
		fmt.Println(appName, "version", version())
		os.Exit(0)
	}

	// Perform service command and exit if specified.  Invalid service
	// commands show an appropriate error.  Only runs on Windows since
	// the runServiceCommand function will be nil when not on Windows.
	if serviceOpts.ServiceCommand != "" && runServiceCommand != nil {
		err := runServiceCommand(serviceOpts.ServiceCommand)
		if err != nil {
			fmt.Fprintln(os.Stderr, err)
		}
		os.Exit(0)
	}

	// Load additional config from file.
	var configFileError error
	parser := newConfigParser(&cfg, &serviceOpts, flags.Default)
	if !(preCfg.RegressionTest || preCfg.SimNet) || preCfg.ConfigFile !=
		defaultConfigFile {

		if _, err := os.Stat(preCfg.ConfigFile); os.IsNotExist(err) {
			err := createDefaultConfigFile(preCfg.ConfigFile)
			if err != nil {
				fmt.Fprintf(os.Stderr, "Error creating a "+
					"default config file: %v\n", err)
			}
		}

		err := flags.NewIniParser(parser).ParseFile(preCfg.ConfigFile)
		if err != nil {
			if _, ok := err.(*os.PathError); !ok {
				fmt.Fprintf(os.Stderr, "Error parsing config "+
					"file: %v\n", err)
				fmt.Fprintln(os.Stderr, usageMessage)
				return nil, nil, err
			}
			configFileError = err
		}
	}

	// Don't add peers from the config file when in regression test mode.
	if preCfg.RegressionTest && len(cfg.AddPeers) > 0 {
		cfg.AddPeers = nil
	}

	// Parse command line options again to ensure they take precedence.
	remainingArgs, err := parser.Parse()
	if err != nil {
		if e, ok := err.(*flags.Error); !ok || e.Type != flags.ErrHelp {
			fmt.Fprintln(os.Stderr, usageMessage)
		}
		return nil, nil, err
	}

	// Create the home directory if it doesn't already exist.
	funcName := "loadConfig"
	err = os.MkdirAll(defaultHomeDir, 0700)
	if err != nil {
		// Show a nicer error message if it's because a symlink is
		// linked to a directory that does not exist (probably because
		// it's not mounted).
		if e, ok := err.(*os.PathError); ok && os.IsExist(err) {
			if link, lerr := os.Readlink(e.Path); lerr == nil {
				str := "is symlink %s -> %s mounted?"
				err = fmt.Errorf(str, e.Path, link)
			}
		}

		str := "%s: Failed to create home directory: %v"
		err := fmt.Errorf(str, funcName, err)
		fmt.Fprintln(os.Stderr, err)
		return nil, nil, err
	}

	// Multiple networks can't be selected simultaneously.
	numNets := 0
	// Count number of network flags passed; assign active network params
	// while we're at it
	if cfg.TestNet4 {
		numNets++
		activeNetParams = &testNet4Params
	}
	if cfg.RegressionTest {
		numNets++
		activeNetParams = &regressionNetParams
	}
	if cfg.SimNet {
		numNets++
		// Also disable dns seeding on the simulation test network.
		activeNetParams = &simNetParams
		cfg.DisableDNSSeed = true
	}
	if numNets > 1 {
		str := "%s: The testnet, regtest, segnet, and simnet params " +
			"can't be used together -- choose one of the four"
		err := fmt.Errorf(str, funcName)
		fmt.Fprintln(os.Stderr, err)
		fmt.Fprintln(os.Stderr, usageMessage)
		return nil, nil, err
	}

	// Set the default policy for relaying non-standard transactions
	// according to the default of the active network. The set
	// configuration value takes precedence over the default value for the
	// selected network.
	relayNonStd := activeNetParams.RelayNonStdTxs
	switch {
	case cfg.RelayNonStd && cfg.RejectNonStd:
		str := "%s: rejectnonstd and relaynonstd cannot be used " +
			"together -- choose only one"
		err := fmt.Errorf(str, funcName)
		fmt.Fprintln(os.Stderr, err)
		fmt.Fprintln(os.Stderr, usageMessage)
		return nil, nil, err
	case cfg.RejectNonStd:
		relayNonStd = false
	case cfg.RelayNonStd:
		relayNonStd = true
	}
	cfg.RelayNonStd = relayNonStd

	// Append the network type to the data directory so it is "namespaced"
	// per network.  In addition to the block database, there are other
	// pieces of data that are saved to disk such as address manager state.
	// All data is specific to a network, so namespacing the data directory
	// means each individual piece of serialized data does not have to
	// worry about changing names per network and such.
	cfg.DataDir = cleanAndExpandPath(cfg.DataDir)
	cfg.DataDir = filepath.Join(cfg.DataDir, netName(activeNetParams))

	// Append the network type to the log directory so it is "namespaced"
	// per network in the same fashion as the data directory.
	cfg.LogDir = cleanAndExpandPath(cfg.LogDir)
	cfg.LogDir = filepath.Join(cfg.LogDir, netName(activeNetParams))

	// Special show command to list supported subsystems and exit.
	if cfg.DebugLevel == "show" {
		fmt.Println("Supported subsystems", supportedSubsystems())
		os.Exit(0)
	}

	// Initialize log rotation.  After log rotation has been initialized, the
	// logger variables may be used.
	initLogRotator(filepath.Join(cfg.LogDir, defaultLogFilename))

	// Parse, validate, and set debug log level(s).
	if err := parseAndSetDebugLevels(cfg.DebugLevel); err != nil {
		err := fmt.Errorf("%s: %v", funcName, err.Error())
		fmt.Fprintln(os.Stderr, err)
		fmt.Fprintln(os.Stderr, usageMessage)
		return nil, nil, err
	}

	// Validate database type.
	if !validDbType(cfg.DbType) {
		str := "%s: The specified database type [%v] is invalid -- " +
			"supported types %v"
		err := fmt.Errorf(str, funcName, cfg.DbType, knownDbTypes)
		fmt.Fprintln(os.Stderr, err)
		fmt.Fprintln(os.Stderr, usageMessage)
		return nil, nil, err
	}

	// Validate profile port number
	if cfg.Profile != "" {
		profilePort, err := strconv.Atoi(cfg.Profile)
		if err != nil || profilePort < 1024 || profilePort > 65535 {
			str := "%s: The profile port must be between 1024 and 65535"
			err := fmt.Errorf(str, funcName)
			fmt.Fprintln(os.Stderr, err)
			fmt.Fprintln(os.Stderr, usageMessage)
			return nil, nil, err
		}
	}

	// Don't allow ban durations that are too short.
	if cfg.BanDuration < time.Second {
		str := "%s: The banduration option may not be less than 1s -- parsed [%v]"
		err := fmt.Errorf(str, funcName, cfg.BanDuration)
		fmt.Fprintln(os.Stderr, err)
		fmt.Fprintln(os.Stderr, usageMessage)
		return nil, nil, err
	}

	// Validate any given whitelisted IP addresses and networks.
	if len(cfg.Whitelists) > 0 {
		var ip net.IP
		cfg.whitelists = make([]*net.IPNet, 0, len(cfg.Whitelists))

		for _, addr := range cfg.Whitelists {
			_, ipnet, err := net.ParseCIDR(addr)
			if err != nil {
				ip = net.ParseIP(addr)
				if ip == nil {
					str := "%s: The whitelist value of '%s' is invalid"
					err = fmt.Errorf(str, funcName, addr)
					fmt.Fprintln(os.Stderr, err)
					fmt.Fprintln(os.Stderr, usageMessage)
					return nil, nil, err
				}
				var bits int
				if ip.To4() == nil {
					// IPv6
					bits = 128
				} else {
					bits = 32
				}
				ipnet = &net.IPNet{
					IP:   ip,
					Mask: net.CIDRMask(bits, bits),
				}
			}
			cfg.whitelists = append(cfg.whitelists, ipnet)
		}
	}

	// --addPeer and --connect do not mix.
	if len(cfg.AddPeers) > 0 && len(cfg.ConnectPeers) > 0 {
		str := "%s: the --addpeer and --connect options can not be " +
			"mixed"
		err := fmt.Errorf(str, funcName)
		fmt.Fprintln(os.Stderr, err)
		fmt.Fprintln(os.Stderr, usageMessage)
		return nil, nil, err
	}

	// --proxy or --connect without --listen disables listening.
	if (cfg.Proxy != "" || len(cfg.ConnectPeers) > 0) &&
		len(cfg.Listeners) == 0 {
		cfg.DisableListen = true
	}

	// Connect means no DNS seeding.
	if len(cfg.ConnectPeers) > 0 {
		cfg.DisableDNSSeed = true
	}

	// Add the default listener if none were specified. The default
	// listener is all addresses on the listen port for the network
	// we are to connect to.
	if len(cfg.Listeners) == 0 {
		cfg.Listeners = []string{
			net.JoinHostPort("", activeNetParams.DefaultPort),
		}
	}

	// Check to make sure limited and admin users don't have the same username
	if cfg.RPCUser == cfg.RPCLimitUser && cfg.RPCUser != "" {
		str := "%s: --rpcuser and --rpclimituser must not specify the " +
			"same username"
		err := fmt.Errorf(str, funcName)
		fmt.Fprintln(os.Stderr, err)
		fmt.Fprintln(os.Stderr, usageMessage)
		return nil, nil, err
	}

	// Check to make sure limited and admin users don't have the same password
	if cfg.RPCPass == cfg.RPCLimitPass && cfg.RPCPass != "" {
		str := "%s: --rpcpass and --rpclimitpass must not specify the " +
			"same password"
		err := fmt.Errorf(str, funcName)
		fmt.Fprintln(os.Stderr, err)
		fmt.Fprintln(os.Stderr, usageMessage)
		return nil, nil, err
	}

	// The RPC server is disabled if no username or password is provided.
	if (cfg.RPCUser == "" || cfg.RPCPass == "") &&
		(cfg.RPCLimitUser == "" || cfg.RPCLimitPass == "") {
		cfg.DisableRPC = true
	}

	if cfg.DisableRPC {
		monadLog.Infof("RPC service is disabled")
	}

	// Default RPC to listen on localhost only.
	if !cfg.DisableRPC && len(cfg.RPCListeners) == 0 {
		addrs, err := net.LookupHost("localhost")
		if err != nil {
			return nil, nil, err
		}
		cfg.RPCListeners = make([]string, 0, len(addrs))
		for _, addr := range addrs {
			addr = net.JoinHostPort(addr, activeNetParams.rpcPort)
			cfg.RPCListeners = append(cfg.RPCListeners, addr)
		}
	}

	if cfg.RPCMaxConcurrentReqs < 0 {
		str := "%s: The rpcmaxwebsocketconcurrentrequests option may " +
			"not be less than 0 -- parsed [%d]"
		err := fmt.Errorf(str, funcName, cfg.RPCMaxConcurrentReqs)
		fmt.Fprintln(os.Stderr, err)
		fmt.Fprintln(os.Stderr, usageMessage)
		return nil, nil, err
	}

	// Validate the the minrelaytxfee.
	cfg.minRelayTxFee, err = monautil.NewAmount(cfg.MinRelayTxFee)
	if err != nil {
		str := "%s: invalid minrelaytxfee: %v"
		err := fmt.Errorf(str, funcName, err)
		fmt.Fprintln(os.Stderr, err)
		fmt.Fprintln(os.Stderr, usageMessage)
		return nil, nil, err
	}

	// Limit the max block size to a sane value.
	if cfg.BlockMaxSize < blockMaxSizeMin || cfg.BlockMaxSize >
		blockMaxSizeMax {

		str := "%s: The blockmaxsize option must be in between %d " +
			"and %d -- parsed [%d]"
		err := fmt.Errorf(str, funcName, blockMaxSizeMin,
			blockMaxSizeMax, cfg.BlockMaxSize)
		fmt.Fprintln(os.Stderr, err)
		fmt.Fprintln(os.Stderr, usageMessage)
		return nil, nil, err
	}

	// Limit the max block weight to a sane value.
	if cfg.BlockMaxWeight < blockMaxWeightMin ||
		cfg.BlockMaxWeight > blockMaxWeightMax {

		str := "%s: The blockmaxweight option must be in between %d " +
			"and %d -- parsed [%d]"
		err := fmt.Errorf(str, funcName, blockMaxWeightMin,
			blockMaxWeightMax, cfg.BlockMaxWeight)
		fmt.Fprintln(os.Stderr, err)
		fmt.Fprintln(os.Stderr, usageMessage)
		return nil, nil, err
	}

	// Limit the max orphan count to a sane vlue.
	if cfg.MaxOrphanTxs < 0 {
		str := "%s: The maxorphantx option may not be less than 0 " +
			"-- parsed [%d]"
		err := fmt.Errorf(str, funcName, cfg.MaxOrphanTxs)
		fmt.Fprintln(os.Stderr, err)
		fmt.Fprintln(os.Stderr, usageMessage)
		return nil, nil, err
	}

	// Limit the block priority and minimum block sizes to max block size.
	cfg.BlockPrioritySize = minUint32(cfg.BlockPrioritySize, cfg.BlockMaxSize)
	cfg.BlockMinSize = minUint32(cfg.BlockMinSize, cfg.BlockMaxSize)
	cfg.BlockMinWeight = minUint32(cfg.BlockMinWeight, cfg.BlockMaxWeight)

	switch {
	// If the max block size isn't set, but the max weight is, then we'll
	// set the limit for the max block size to a safe limit so weight takes
	// precedence.
	case cfg.BlockMaxSize == defaultBlockMaxSize &&
		cfg.BlockMaxWeight != defaultBlockMaxWeight:

		cfg.BlockMaxSize = blockchain.MaxBlockBaseSize - 1000

	// If the max block weight isn't set, but the block size is, then we'll
	// scale the set weight accordingly based on the max block size value.
	case cfg.BlockMaxSize != defaultBlockMaxSize &&
		cfg.BlockMaxWeight == defaultBlockMaxWeight:

		cfg.BlockMaxWeight = cfg.BlockMaxSize * blockchain.WitnessScaleFactor
	}

	// Look for illegal characters in the user agent comments.
	for _, uaComment := range cfg.UserAgentComments {
		if strings.ContainsAny(uaComment, "/:()") {
			err := fmt.Errorf("%s: The following characters must not "+
				"appear in user agent comments: '/', ':', '(', ')'",
				funcName)
			fmt.Fprintln(os.Stderr, err)
			fmt.Fprintln(os.Stderr, usageMessage)
			return nil, nil, err
		}
	}

	// --txindex and --droptxindex do not mix.
	if cfg.TxIndex && cfg.DropTxIndex {
		err := fmt.Errorf("%s: the --txindex and --droptxindex "+
			"options may  not be activated at the same time",
			funcName)
		fmt.Fprintln(os.Stderr, err)
		fmt.Fprintln(os.Stderr, usageMessage)
		return nil, nil, err
	}

	// --addrindex and --dropaddrindex do not mix.
	if cfg.AddrIndex && cfg.DropAddrIndex {
		err := fmt.Errorf("%s: the --addrindex and --dropaddrindex "+
			"options may not be activated at the same time",
			funcName)
		fmt.Fprintln(os.Stderr, err)
		fmt.Fprintln(os.Stderr, usageMessage)
		return nil, nil, err
	}

	// --addrindex and --droptxindex do not mix.
	if cfg.AddrIndex && cfg.DropTxIndex {
		err := fmt.Errorf("%s: the --addrindex and --droptxindex "+
			"options may not be activated at the same time "+
			"because the address index relies on the transaction "+
			"index",
			funcName)
		fmt.Fprintln(os.Stderr, err)
		fmt.Fprintln(os.Stderr, usageMessage)
		return nil, nil, err
	}

	// Check mining addresses are valid and saved parsed versions.
	cfg.miningAddrs = make([]monautil.Address, 0, len(cfg.MiningAddrs))
	for _, strAddr := range cfg.MiningAddrs {
		addr, err := monautil.DecodeAddress(strAddr, activeNetParams.Params)
		if err != nil {
			str := "%s: mining address '%s' failed to decode: %v"
			err := fmt.Errorf(str, funcName, strAddr, err)
			fmt.Fprintln(os.Stderr, err)
			fmt.Fprintln(os.Stderr, usageMessage)
			return nil, nil, err
		}
		if !addr.IsForNet(activeNetParams.Params) {
			str := "%s: mining address '%s' is on the wrong network"
			err := fmt.Errorf(str, funcName, strAddr)
			fmt.Fprintln(os.Stderr, err)
			fmt.Fprintln(os.Stderr, usageMessage)
			return nil, nil, err
		}
		cfg.miningAddrs = append(cfg.miningAddrs, addr)
	}

	// Ensure there is at least one mining address when the generate flag is
	// set.
	if cfg.Generate && len(cfg.MiningAddrs) == 0 {
		str := "%s: the generate flag is set, but there are no mining " +
			"addresses specified "
		err := fmt.Errorf(str, funcName)
		fmt.Fprintln(os.Stderr, err)
		fmt.Fprintln(os.Stderr, usageMessage)
		return nil, nil, err
	}

	// Add default port to all listener addresses if needed and remove
	// duplicate addresses.
	cfg.Listeners = normalizeAddresses(cfg.Listeners,
		activeNetParams.DefaultPort)

	// Add default port to all rpc listener addresses if needed and remove
	// duplicate addresses.
	cfg.RPCListeners = normalizeAddresses(cfg.RPCListeners,
		activeNetParams.rpcPort)

	// Only allow TLS to be disabled if the RPC is bound to localhost
	// addresses.
	if !cfg.DisableRPC && cfg.DisableTLS {
		allowedTLSListeners := map[string]struct{}{
			"localhost": {},
			"127.0.0.1": {},
			"::1":       {},
		}
		for _, addr := range cfg.RPCListeners {
			host, _, err := net.SplitHostPort(addr)
			if err != nil {
				str := "%s: RPC listen interface '%s' is " +
					"invalid: %v"
				err := fmt.Errorf(str, funcName, addr, err)
				fmt.Fprintln(os.Stderr, err)
				fmt.Fprintln(os.Stderr, usageMessage)
				return nil, nil, err
			}
			if _, ok := allowedTLSListeners[host]; !ok {
				str := "%s: the --notls option may not be used " +
					"when binding RPC to non localhost " +
					"addresses: %s"
				err := fmt.Errorf(str, funcName, addr)
				fmt.Fprintln(os.Stderr, err)
				fmt.Fprintln(os.Stderr, usageMessage)
				return nil, nil, err
			}
		}
	}

	// Add default port to all added peer addresses if needed and remove
	// duplicate addresses.
	cfg.AddPeers = normalizeAddresses(cfg.AddPeers,
		activeNetParams.DefaultPort)
	cfg.ConnectPeers = normalizeAddresses(cfg.ConnectPeers,
		activeNetParams.DefaultPort)

	// --noonion and --onion do not mix.
	if cfg.NoOnion && cfg.OnionProxy != "" {
		err := fmt.Errorf("%s: the --noonion and --onion options may "+
			"not be activated at the same time", funcName)
		fmt.Fprintln(os.Stderr, err)
		fmt.Fprintln(os.Stderr, usageMessage)
		return nil, nil, err
	}

	// Check the checkpoints for syntax errors.
	cfg.addCheckpoints, err = parseCheckpoints(cfg.AddCheckpoints)
	if err != nil {
		str := "%s: Error parsing checkpoints: %v"
		err := fmt.Errorf(str, funcName, err)
		fmt.Fprintln(os.Stderr, err)
		fmt.Fprintln(os.Stderr, usageMessage)
		return nil, nil, err
	}

	// Tor stream isolation requires either proxy or onion proxy to be set.
	if cfg.TorIsolation && cfg.Proxy == "" && cfg.OnionProxy == "" {
		str := "%s: Tor stream isolation requires either proxy or " +
			"onionproxy to be set"
		err := fmt.Errorf(str, funcName)
		fmt.Fprintln(os.Stderr, err)
		fmt.Fprintln(os.Stderr, usageMessage)
		return nil, nil, err
	}

	// Setup dial and DNS resolution (lookup) functions depending on the
	// specified options.  The default is to use the standard
	// net.DialTimeout function as well as the system DNS resolver.  When a
	// proxy is specified, the dial function is set to the proxy specific
	// dial function and the lookup is set to use tor (unless --noonion is
	// specified in which case the system DNS resolver is used).
	cfg.dial = net.DialTimeout
	cfg.lookup = net.LookupIP
	if cfg.Proxy != "" {
		_, _, err := net.SplitHostPort(cfg.Proxy)
		if err != nil {
			str := "%s: Proxy address '%s' is invalid: %v"
			err := fmt.Errorf(str, funcName, cfg.Proxy, err)
			fmt.Fprintln(os.Stderr, err)
			fmt.Fprintln(os.Stderr, usageMessage)
			return nil, nil, err
		}

		// Tor isolation flag means proxy credentials will be overridden
		// unless there is also an onion proxy configured in which case
		// that one will be overridden.
		torIsolation := false
		if cfg.TorIsolation && cfg.OnionProxy == "" &&
			(cfg.ProxyUser != "" || cfg.ProxyPass != "") {

			torIsolation = true
			fmt.Fprintln(os.Stderr, "Tor isolation set -- "+
				"overriding specified proxy user credentials")
		}

		proxy := &socks.Proxy{
			Addr:         cfg.Proxy,
			Username:     cfg.ProxyUser,
			Password:     cfg.ProxyPass,
			TorIsolation: torIsolation,
		}
		cfg.dial = proxy.DialTimeout

		// Treat the proxy as tor and perform DNS resolution through it
		// unless the --noonion flag is set or there is an
		// onion-specific proxy configured.
		if !cfg.NoOnion && cfg.OnionProxy == "" {
			cfg.lookup = func(host string) ([]net.IP, error) {
				return connmgr.TorLookupIP(host, cfg.Proxy)
			}
		}
	}

	// Setup onion address dial function depending on the specified options.
	// The default is to use the same dial function selected above.  However,
	// when an onion-specific proxy is specified, the onion address dial
	// function is set to use the onion-specific proxy while leaving the
	// normal dial function as selected above.  This allows .onion address
	// traffic to be routed through a different proxy than normal traffic.
	if cfg.OnionProxy != "" {
		_, _, err := net.SplitHostPort(cfg.OnionProxy)
		if err != nil {
			str := "%s: Onion proxy address '%s' is invalid: %v"
			err := fmt.Errorf(str, funcName, cfg.OnionProxy, err)
			fmt.Fprintln(os.Stderr, err)
			fmt.Fprintln(os.Stderr, usageMessage)
			return nil, nil, err
		}

		// Tor isolation flag means onion proxy credentials will be
		// overridden.
		if cfg.TorIsolation &&
			(cfg.OnionProxyUser != "" || cfg.OnionProxyPass != "") {
			fmt.Fprintln(os.Stderr, "Tor isolation set -- "+
				"overriding specified onionproxy user "+
				"credentials ")
		}

		cfg.oniondial = func(network, addr string, timeout time.Duration) (net.Conn, error) {
			proxy := &socks.Proxy{
				Addr:         cfg.OnionProxy,
				Username:     cfg.OnionProxyUser,
				Password:     cfg.OnionProxyPass,
				TorIsolation: cfg.TorIsolation,
			}
			return proxy.DialTimeout(network, addr, timeout)
		}

		// When configured in bridge mode (both --onion and --proxy are
		// configured), it means that the proxy configured by --proxy is
		// not a tor proxy, so override the DNS resolution to use the
		// onion-specific proxy.
		if cfg.Proxy != "" {
			cfg.lookup = func(host string) ([]net.IP, error) {
				return connmgr.TorLookupIP(host, cfg.OnionProxy)
			}
		}
	} else {
		cfg.oniondial = cfg.dial
	}

	// Specifying --noonion means the onion address dial function results in
	// an error.
	if cfg.NoOnion {
		cfg.oniondial = func(a, b string, t time.Duration) (net.Conn, error) {
			return nil, errors.New("tor has been disabled")
		}
	}

	// Warn about missing config file only after all other configuration is
	// done.  This prevents the warning on help messages and invalid
	// options.  Note this should go directly before the return.
	if configFileError != nil {
		monadLog.Warnf("%v", configFileError)
	}

	return &cfg, remainingArgs, nil
}

// createDefaultConfig copies the file sample-monad.conf to the given destination path,
// and populates it with some randomly generated RPC username and password.
func createDefaultConfigFile(destinationPath string) error {
	// Create the destination directory if it does not exists
	err := os.MkdirAll(filepath.Dir(destinationPath), 0700)
	if err != nil {
		return err
	}

	// We assume sample config file path is same as binary
	path, err := filepath.Abs(filepath.Dir(os.Args[0]))
	if err != nil {
		return err
	}
	sampleConfigPath := filepath.Join(path, sampleConfigFilename)

	// We generate a random user and password
	randomBytes := make([]byte, 20)
	_, err = rand.Read(randomBytes)
	if err != nil {
		return err
	}
	generatedRPCUser := base64.StdEncoding.EncodeToString(randomBytes)

	_, err = rand.Read(randomBytes)
	if err != nil {
		return err
	}
	generatedRPCPass := base64.StdEncoding.EncodeToString(randomBytes)

	src, err := os.Open(sampleConfigPath)
	if err != nil {
		return err
	}
	defer src.Close()

	dest, err := os.OpenFile(destinationPath,
		os.O_RDWR|os.O_CREATE|os.O_TRUNC, 0600)
	if err != nil {
		return err
	}
	defer dest.Close()

	// We copy every line from the sample config file to the destination,
	// only replacing the two lines for rpcuser and rpcpass
	reader := bufio.NewReader(src)
	for err != io.EOF {
		var line string
		line, err = reader.ReadString('\n')
		if err != nil && err != io.EOF {
			return err
		}

		if strings.Contains(line, "rpcuser=") {
			line = "rpcuser=" + generatedRPCUser + "\n"
		} else if strings.Contains(line, "rpcpass=") {
			line = "rpcpass=" + generatedRPCPass + "\n"
		}

		if _, err := dest.WriteString(line); err != nil {
			return err
		}
	}

	return nil
}

// monadDial connects to the address on the named network using the appropriate
// dial function depending on the address and configuration options.  For
// example, .onion addresses will be dialed using the onion specific proxy if
// one was specified, but will otherwise use the normal dial function (which
// could itself use a proxy or not).
func monadDial(addr net.Addr) (net.Conn, error) {
	if strings.Contains(addr.String(), ".onion:") {
		return cfg.oniondial(addr.Network(), addr.String(),
			defaultConnectTimeout)
	}
	return cfg.dial(addr.Network(), addr.String(), defaultConnectTimeout)
}

// monadLookup resolves the IP of the given host using the correct DNS lookup
// function depending on the configuration options.  For example, addresses will
// be resolved using tor when the --proxy flag was specified unless --noonion
// was also specified in which case the normal system DNS resolver will be used.
//
// Any attempt to resolve a tor address (.onion) will return an error since they
// are not intended to be resolved outside of the tor proxy.
func monadLookup(host string) ([]net.IP, error) {
	if strings.HasSuffix(host, ".onion") {
		return nil, fmt.Errorf("attempt to resolve tor address %s", host)
	}

	return cfg.lookup(host)
}<|MERGE_RESOLUTION|>--- conflicted
+++ resolved
@@ -107,12 +107,9 @@
 	BlockMinWeight       uint32        `long:"blockminweight" description:"Mininum block weight to be used when creating a block"`
 	BlockPrioritySize    uint32        `long:"blockprioritysize" description:"Size in bytes for high-priority/low-fee transactions when creating a block"`
 	BlocksOnly           bool          `long:"blocksonly" description:"Do not accept transactions from remote peers."`
+	CmdCheckpoint        bool          `long:"cmdcheckpoint" description:"Monacoinproject plans checkpoint distribution. To deny checkpoint, use the argument cmdcheckpoint=false"`
 	ConfigFile           string        `short:"C" long:"configfile" description:"Path to configuration file"`
 	ConnectPeers         []string      `long:"connect" description:"Connect only to the specified peers at startup"`
-<<<<<<< HEAD
-	DisableListen        bool          `long:"nolisten" description:"Disable listening for incoming connections -- NOTE: Listening is automatically disabled if the --connect or --proxy options are used without also specifying listen interfaces via --listen"`
-	Listeners            []string      `long:"listen" description:"Add an interface/port to listen for connections (default all interfaces port: 9401, testnet: 19403)"`
-=======
 	CPUProfile           string        `long:"cpuprofile" description:"Write CPU profile to the specified file"`
 	DataDir              string        `short:"b" long:"datadir" description:"Directory to store data"`
 	DbType               string        `long:"dbtype" description:"Database backend to use for the Block Chain"`
@@ -123,32 +120,13 @@
 	ExternalIPs          []string      `long:"externalip" description:"Add an ip to the list of local addresses we claim to listen on to peers"`
 	Generate             bool          `long:"generate" description:"Generate (mine) bitcoins using the CPU"`
 	FreeTxRelayLimit     float64       `long:"limitfreerelay" description:"Limit relay of transactions with no transaction fee to the given amount in thousands of bytes per minute"`
-	Listeners            []string      `long:"listen" description:"Add an interface/port to listen for connections (default all interfaces port: 8333, testnet: 18333)"`
+	Listeners            []string      `long:"listen" description:"Add an interface/port to listen for connections (default all interfaces port: 9401, testnet: 19403)"`
 	LogDir               string        `long:"logdir" description:"Directory to log output."`
 	MaxOrphanTxs         int           `long:"maxorphantx" description:"Max number of orphan transactions to keep in memory"`
->>>>>>> 9f0179fd
 	MaxPeers             int           `long:"maxpeers" description:"Max number of inbound and outbound peers"`
 	MiningAddrs          []string      `long:"miningaddr" description:"Add the specified payment address to the list of addresses to use for generated blocks -- At least one address is required if the generate option is set"`
 	MinRelayTxFee        float64       `long:"minrelaytxfee" description:"The minimum transaction fee in BTC/kB to be considered a non-zero fee."`
 	DisableBanning       bool          `long:"nobanning" description:"Disable banning of misbehaving peers"`
-<<<<<<< HEAD
-	BanDuration          time.Duration `long:"banduration" description:"How long to ban misbehaving peers.  Valid time units are {s, m, h}.  Minimum 1 second"`
-	BanThreshold         uint32        `long:"banthreshold" description:"Maximum allowed ban score before disconnecting and banning misbehaving peers."`
-	Whitelists           []string      `long:"whitelist" description:"Add an IP network or IP that will not be banned. (eg. 192.168.1.0/24 or ::1)"`
-	AgentBlacklist       []string      `long:"agentblacklist" description:"A comma separated list of user-agent substrings which will cause btcd to reject any peers whose user-agent contains any of the blacklisted substrings."`
-	AgentWhitelist       []string      `long:"agentwhitelist" description:"A comma separated list of user-agent substrings which will cause btcd to require all peers' user-agents to contain one of the whitelisted substrings. The blacklist is applied before the blacklist, and an empty whitelist will allow all agents that do not fail the blacklist."`
-	RPCUser              string        `short:"u" long:"rpcuser" description:"Username for RPC connections"`
-	RPCPass              string        `short:"P" long:"rpcpass" default-mask:"-" description:"Password for RPC connections"`
-	RPCLimitUser         string        `long:"rpclimituser" description:"Username for limited RPC connections"`
-	RPCLimitPass         string        `long:"rpclimitpass" default-mask:"-" description:"Password for limited RPC connections"`
-	RPCListeners         []string      `long:"rpclisten" description:"Add an interface/port to listen for RPC connections (default port: 9400, testnet: 19400)"`
-	RPCCert              string        `long:"rpccert" description:"File containing the certificate file"`
-	RPCKey               string        `long:"rpckey" description:"File containing the certificate key"`
-	RPCMaxClients        int           `long:"rpcmaxclients" description:"Max number of RPC clients for standard connections"`
-	RPCMaxWebsockets     int           `long:"rpcmaxwebsockets" description:"Max number of RPC websocket connections"`
-	RPCMaxConcurrentReqs int           `long:"rpcmaxconcurrentreqs" description:"Max number of concurrent RPC requests that may be processed concurrently"`
-	RPCQuirks            bool          `long:"rpcquirks" description:"Mirror some JSON-RPC quirks of Bitcoin Core -- NOTE: Discouraged unless interoperability issues need to be worked around"`
-=======
 	NoCFilters           bool          `long:"nocfilters" description:"Disable committed filtering (CF) support"`
 	DisableCheckpoints   bool          `long:"nocheckpoints" description:"Disable built-in checkpoints.  Don't do this unless you know what you're doing."`
 	DisableDNSSeed       bool          `long:"nodnsseed" description:"Disable DNS seeding for peers"`
@@ -156,22 +134,15 @@
 	NoOnion              bool          `long:"noonion" description:"Disable connecting to tor hidden services"`
 	NoPeerBloomFilters   bool          `long:"nopeerbloomfilters" description:"Disable bloom filtering support"`
 	NoRelayPriority      bool          `long:"norelaypriority" description:"Do not require free or low-fee transactions to have high priority for relaying"`
->>>>>>> 9f0179fd
 	DisableRPC           bool          `long:"norpc" description:"Disable built-in RPC server -- NOTE: The RPC server is disabled by default if no rpcuser/rpcpass or rpclimituser/rpclimitpass is specified"`
 	DisableTLS           bool          `long:"notls" description:"Disable TLS for the RPC server -- NOTE: This is only allowed if the RPC server is bound to localhost"`
 	OnionProxy           string        `long:"onion" description:"Connect to tor hidden services via SOCKS5 proxy (eg. 127.0.0.1:9050)"`
 	OnionProxyPass       string        `long:"onionpass" default-mask:"-" description:"Password for onion proxy server"`
-<<<<<<< HEAD
-	NoOnion              bool          `long:"noonion" description:"Disable connecting to tor hidden services"`
-	TorIsolation         bool          `long:"torisolation" description:"Enable Tor stream isolation by randomizing user credentials for each connection."`
-	TestNet4             bool          `long:"testnet" description:"Use the test network"`
-=======
 	OnionProxyUser       string        `long:"onionuser" description:"Username for onion proxy server"`
 	Profile              string        `long:"profile" description:"Enable HTTP profiling on given port -- NOTE port must be between 1024 and 65536"`
 	Proxy                string        `long:"proxy" description:"Connect via SOCKS5 proxy (eg. 127.0.0.1:9050)"`
 	ProxyPass            string        `long:"proxypass" default-mask:"-" description:"Password for proxy server"`
 	ProxyUser            string        `long:"proxyuser" description:"Username for proxy server"`
->>>>>>> 9f0179fd
 	RegressionTest       bool          `long:"regtest" description:"Use the regression test network"`
 	RejectNonStd         bool          `long:"rejectnonstd" description:"Reject non-standard transactions regardless of the default settings for the active network."`
 	RejectReplacement    bool          `long:"rejectreplacement" description:"Reject transactions that attempt to replace existing transactions within the mempool through the Replace-By-Fee (RBF) signaling policy."`
@@ -180,7 +151,7 @@
 	RPCKey               string        `long:"rpckey" description:"File containing the certificate key"`
 	RPCLimitPass         string        `long:"rpclimitpass" default-mask:"-" description:"Password for limited RPC connections"`
 	RPCLimitUser         string        `long:"rpclimituser" description:"Username for limited RPC connections"`
-	RPCListeners         []string      `long:"rpclisten" description:"Add an interface/port to listen for RPC connections (default port: 8334, testnet: 18334)"`
+	RPCListeners         []string      `long:"rpclisten" description:"Add an interface/port to listen for RPC connections (default port: 9400, testnet: 19400)"`
 	RPCMaxClients        int           `long:"rpcmaxclients" description:"Max number of RPC clients for standard connections"`
 	RPCMaxConcurrentReqs int           `long:"rpcmaxconcurrentreqs" description:"Max number of concurrent RPC requests that may be processed concurrently"`
 	RPCMaxWebsockets     int           `long:"rpcmaxwebsockets" description:"Max number of RPC websocket connections"`
@@ -189,24 +160,14 @@
 	RPCUser              string        `short:"u" long:"rpcuser" description:"Username for RPC connections"`
 	SigCacheMaxSize      uint          `long:"sigcachemaxsize" description:"The maximum number of entries in the signature verification cache"`
 	SimNet               bool          `long:"simnet" description:"Use the simulation test network"`
-	TestNet3             bool          `long:"testnet" description:"Use the test network"`
+	TestNet4             bool          `long:"testnet" description:"Use the test network"`
 	TorIsolation         bool          `long:"torisolation" description:"Enable Tor stream isolation by randomizing user credentials for each connection."`
 	TrickleInterval      time.Duration `long:"trickleinterval" description:"Minimum time between attempts to send new inventory to a connected peer"`
 	TxIndex              bool          `long:"txindex" description:"Maintain a full hash-based transaction index which makes all transactions available via the getrawtransaction RPC"`
-<<<<<<< HEAD
-	DropTxIndex          bool          `long:"droptxindex" description:"Deletes the hash-based transaction index from the database on start up and then exits."`
-	AddrIndex            bool          `long:"addrindex" description:"Maintain a full address-based transaction index which makes the searchrawtransactions RPC available"`
-	DropAddrIndex        bool          `long:"dropaddrindex" description:"Deletes the address-based transaction index from the database on start up and then exits."`
-	RelayNonStd          bool          `long:"relaynonstd" description:"Relay non-standard transactions regardless of the default settings for the active network."`
-	RejectNonStd         bool          `long:"rejectnonstd" description:"Reject non-standard transactions regardless of the default settings for the active network."`
-	RejectReplacement    bool          `long:"rejectreplacement" description:"Reject transactions that attempt to replace existing transactions within the mempool through the Replace-By-Fee (RBF) signaling policy."`
-	CmdCheckpoint        bool          `long:"cmdcheckpoint" description:"Monacoinproject plans checkpoint distribution. To deny checkpoint, use the argument cmdcheckpoint=false"`
-=======
 	UserAgentComments    []string      `long:"uacomment" description:"Comment to add to the user agent -- See BIP 14 for more information."`
 	Upnp                 bool          `long:"upnp" description:"Use UPnP to map our listening port outside of NAT"`
 	ShowVersion          bool          `short:"V" long:"version" description:"Display version information and exit"`
 	Whitelists           []string      `long:"whitelist" description:"Add an IP network or IP that will not be banned. (eg. 192.168.1.0/24 or ::1)"`
->>>>>>> 9f0179fd
 	lookup               func(string) ([]net.IP, error)
 	oniondial            func(string, string, time.Duration) (net.Conn, error)
 	dial                 func(string, string, time.Duration) (net.Conn, error)
