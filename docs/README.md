### Table of Contents
1. [About](#About)
2. [Getting Started](#GettingStarted)
    1. [Installation](#Installation)
        1. [Windows](#WindowsInstallation)
        2. [Linux/BSD/MacOSX/POSIX](#PosixInstallation)
          1. [Gentoo Linux](#GentooInstallation)
    2. [Configuration](#Configuration)
    3. [Controlling and Querying monad via btcctl](#BtcctlConfig)
    4. [Mining](#Mining)
3. [Help](#Help)
    1. [Startup](#Startup)
        1. [Using bootstrap.dat](#BootstrapDat)
    2. [Network Configuration](#NetworkConfig)
    3. [Wallet](#Wallet)
4. [Contact](#Contact)
    1. [IRC](#ContactIRC)
    2. [Mailing Lists](#MailingLists)
5. [Developer Resources](#DeveloperResources)
    1. [Code Contribution Guidelines](#ContributionGuidelines)
    2. [JSON-RPC Reference](#JSONRPCReference)
    3. [The btcsuite Bitcoin-related Go Packages](#GoPackages)

<a name="About" />

### 1. About

monad is a full node bitcoin implementation written in [Go](http://golang.org),
licensed under the [copyfree](http://www.copyfree.org) ISC License.

This project is currently under active development and is in a Beta state.  It
is extremely stable and has been in production use since October 2013.

It properly downloads, validates, and serves the block chain using the exact
rules (including consensus bugs) for block acceptance as Bitcoin Core.  We have
taken great care to avoid monad causing a fork to the block chain.  It includes a
full block validation testing framework which contains all of the 'official'
block acceptance tests (and some additional ones) that is run on every pull
request to help ensure it properly follows consensus.  Also, it passes all of
the JSON test data in the Bitcoin Core code.

It also properly relays newly mined blocks, maintains a transaction pool, and
relays individual transactions that have not yet made it into a block.  It
ensures all individual transactions admitted to the pool follow the rules
required by the block chain and also includes more strict checks which filter
transactions based on miner requirements ("standard" transactions).

One key difference between monad and Bitcoin Core is that monad does *NOT* include
wallet functionality and this was a very intentional design decision.  See the
blog entry [here](https://blog.conformal.com/monad-not-your-moms-bitcoin-daemon)
for more details.  This means you can't actually make or receive payments
directly with monad.  That functionality is provided by the
[btcwallet](https://github.com/btcsuite/btcwallet) and
[Paymetheus](https://github.com/btcsuite/Paymetheus) (Windows-only) projects
which are both under active development.

<a name="GettingStarted" />

### 2. Getting Started

<a name="Installation" />

**2.1 Installation**

The first step is to install monad.  See one of the following sections for
details on how to install on the supported operating systems.

<a name="WindowsInstallation" />

**2.1.1 Windows Installation**<br />

* Install the MSI available at: https://github.com/wakiyamap/monad/releases
* Launch monad from the Start Menu

<a name="PosixInstallation" />

**2.1.2 Linux/BSD/MacOSX/POSIX Installation**


- Install Go according to the installation instructions here:
  http://golang.org/doc/install

- Ensure Go was installed properly and is a supported version:

```bash
$ go version
$ go env GOROOT GOPATH
```

NOTE: The `GOROOT` and `GOPATH` above must not be the same path.  It is
recommended that `GOPATH` is set to a directory in your home directory such as
`~/goprojects` to avoid write permission issues.  It is also recommended to add
`$GOPATH/bin` to your `PATH` at this point.

- Run the following commands to obtain monad, all dependencies, and install it:

```bash
<<<<<<< HEAD
$ go get -u github.com/Masterminds/glide
$ git clone https://github.com/wakiyamap/monad $GOPATH/src/github.com/wakiyamap/monad
$ cd $GOPATH/src/github.com/wakiyamap/monad
$ glide install
$ go install . ./cmd/...
=======
$ git clone https://github.com/btcsuite/btcd $GOPATH/src/github.com/btcsuite/btcd
$ cd $GOPATH/src/github.com/btcsuite/btcd
$ GO111MODULE=on go install -v . ./cmd/...
>>>>>>> aa6e0f35
```

- monad (and utilities) will now be installed in ```$GOPATH/bin```.  If you did
  not already add the bin directory to your system path during Go installation,
  we recommend you do so now.

**Updating**

- Run the following commands to update monad, all dependencies, and install it:

```bash
<<<<<<< HEAD
$ cd $GOPATH/src/github.com/wakiyamap/monad
$ git pull && glide install
$ go install . ./cmd/...
=======
$ cd $GOPATH/src/github.com/btcsuite/btcd
$ git pull && GO111MODULE=on go install -v . ./cmd/...
>>>>>>> aa6e0f35
```

<a name="GentooInstallation" />

**2.1.2.1 Gentoo Linux Installation**

* Install Layman and enable the Bitcoin overlay.
  * https://gitlab.com/bitcoin/gentoo
* Copy or symlink `/var/lib/layman/bitcoin/Documentation/package.keywords/monad-live` to `/etc/portage/package.keywords/`
* Install monad: `$ emerge net-p2p/monad`

<a name="Configuration" />

**2.2 Configuration**

monad has a number of [configuration](http://godoc.org/github.com/wakiyamap/monad)
options, which can be viewed by running: `$ monad --help`.

<a name="BtcctlConfig" />

**2.3 Controlling and Querying monad via btcctl**

btcctl is a command line utility that can be used to both control and query monad
via [RPC](http://www.wikipedia.org/wiki/Remote_procedure_call).  monad does
**not** enable its RPC server by default;  You must configure at minimum both an
RPC username and password or both an RPC limited username and password:

* monad.conf configuration file
```
[Application Options]
rpcuser=myuser
rpcpass=SomeDecentp4ssw0rd
rpclimituser=mylimituser
rpclimitpass=Limitedp4ssw0rd
```
* btcctl.conf configuration file
```
[Application Options]
rpcuser=myuser
rpcpass=SomeDecentp4ssw0rd
```
OR
```
[Application Options]
rpclimituser=mylimituser
rpclimitpass=Limitedp4ssw0rd
```
For a list of available options, run: `$ btcctl --help`

<a name="Mining" />

**2.4 Mining**

monad supports the `getblocktemplate` RPC.
The limited user cannot access this RPC.


**1. Add the payment addresses with the `miningaddr` option.**

```
[Application Options]
rpcuser=myuser
rpcpass=SomeDecentp4ssw0rd
miningaddr=12c6DSiU4Rq3P4ZxziKxzrL5LmMBrzjrJX
miningaddr=1M83ju3EChKYyysmM2FXtLNftbacagd8FR
```

**2. Add monad's RPC TLS certificate to system Certificate Authority list.**

`cgminer` uses [curl](http://curl.haxx.se/) to fetch data from the RPC server.
Since curl validates the certificate by default, we must install the `monad` RPC
certificate into the default system Certificate Authority list.

**Ubuntu**

1. Copy rpc.cert to /usr/share/ca-certificates: `# cp /home/user/.monad/rpc.cert /usr/share/ca-certificates/monad.crt`
2. Add monad.crt to /etc/ca-certificates.conf: `# echo monad.crt >> /etc/ca-certificates.conf`
3. Update the CA certificate list: `# update-ca-certificates`

**3. Set your mining software url to use https.**

`$ cgminer -o https://127.0.0.1:9400 -u rpcuser -p rpcpassword`

<a name="Help" />

### 3. Help

<a name="Startup" />

**3.1 Startup**

Typically monad will run and start downloading the block chain with no extra
configuration necessary, however, there is an optional method to use a
`bootstrap.dat` file that may speed up the initial block chain download process.

<a name="BootstrapDat" />

**3.1.1 bootstrap.dat**

* [Using bootstrap.dat](https://github.com/wakiyamap/monad/tree/master/docs/using_bootstrap_dat.md)

<a name="NetworkConfig" />

**3.1.2 Network Configuration**

* [What Ports Are Used by Default?](https://github.com/wakiyamap/monad/tree/master/docs/default_ports.md)
* [How To Listen on Specific Interfaces](https://github.com/wakiyamap/monad/tree/master/docs/configure_peer_server_listen_interfaces.md)
* [How To Configure RPC Server to Listen on Specific Interfaces](https://github.com/wakiyamap/monad/tree/master/docs/configure_rpc_server_listen_interfaces.md)
* [Configuring monad with Tor](https://github.com/wakiyamap/monad/tree/master/docs/configuring_tor.md)

<a name="Wallet" />

**3.1 Wallet**

monad was intentionally developed without an integrated wallet for security
reasons.  Please see [btcwallet](https://github.com/btcsuite/btcwallet) for more
information.


<a name="Contact" />

### 4. Contact

<a name="ContactIRC" />

**4.1 IRC**

* [irc.freenode.net](irc://irc.freenode.net), channel `#monad`

<a name="MailingLists" />

**4.2 Mailing Lists**

* <a href="mailto:monad+subscribe@opensource.conformal.com">monad</a>: discussion
  of monad and its packages.
* <a href="mailto:monad-commits+subscribe@opensource.conformal.com">monad-commits</a>:
  readonly mail-out of source code changes.

<a name="DeveloperResources" />

### 5. Developer Resources

<a name="ContributionGuidelines" />

* [Code Contribution Guidelines](https://github.com/wakiyamap/monad/tree/master/docs/code_contribution_guidelines.md)

<a name="JSONRPCReference" />

* [JSON-RPC Reference](https://github.com/wakiyamap/monad/tree/master/docs/json_rpc_api.md)
    * [RPC Examples](https://github.com/wakiyamap/monad/tree/master/docs/json_rpc_api.md#ExampleCode)

<a name="GoPackages" />

* The btcsuite Bitcoin-related Go Packages:
    * [btcrpcclient](https://github.com/btcsuite/btcd/tree/master/rpcclient) - Implements a
      robust and easy to use Websocket-enabled Bitcoin JSON-RPC client
    * [btcjson](https://github.com/btcsuite/btcd/tree/master/btcjson) - Provides an extensive API
      for the underlying JSON-RPC command and return values
    * [wire](https://github.com/wakiyamap/monad/tree/master/wire) - Implements the
      Bitcoin wire protocol
    * [peer](https://github.com/wakiyamap/monad/tree/master/peer) -
      Provides a common base for creating and managing Bitcoin network peers.
    * [blockchain](https://github.com/wakiyamap/monad/tree/master/blockchain) -
      Implements Bitcoin block handling and chain selection rules
    * [blockchain/fullblocktests](https://github.com/wakiyamap/monad/tree/master/blockchain/fullblocktests) -
      Provides a set of block tests for testing the consensus validation rules
    * [txscript](https://github.com/wakiyamap/monad/tree/master/txscript) -
      Implements the Bitcoin transaction scripting language
    * [btcec](https://github.com/wakiyamap/monad/tree/master/btcec) - Implements
      support for the elliptic curve cryptographic functions needed for the
      Bitcoin scripts
    * [database](https://github.com/wakiyamap/monad/tree/master/database) -
      Provides a database interface for the Bitcoin block chain
    * [mempool](https://github.com/wakiyamap/monad/tree/master/mempool) -
      Package mempool provides a policy-enforced pool of unmined bitcoin
      transactions.
    * [monautil](https://github.com/wakiyamap/monautil) - Provides Bitcoin-specific
      convenience functions and types
    * [chainhash](https://github.com/wakiyamap/monad/tree/master/chaincfg/chainhash) -
      Provides a generic hash type and associated functions that allows the
      specific hash algorithm to be abstracted.
    * [connmgr](https://github.com/wakiyamap/monad/tree/master/connmgr) -
      Package connmgr implements a generic Bitcoin network connection manager.
<|MERGE_RESOLUTION|>--- conflicted
+++ resolved
@@ -1,310 +1,296 @@
-### Table of Contents
-1. [About](#About)
-2. [Getting Started](#GettingStarted)
-    1. [Installation](#Installation)
-        1. [Windows](#WindowsInstallation)
-        2. [Linux/BSD/MacOSX/POSIX](#PosixInstallation)
-          1. [Gentoo Linux](#GentooInstallation)
-    2. [Configuration](#Configuration)
-    3. [Controlling and Querying monad via btcctl](#BtcctlConfig)
-    4. [Mining](#Mining)
-3. [Help](#Help)
-    1. [Startup](#Startup)
-        1. [Using bootstrap.dat](#BootstrapDat)
-    2. [Network Configuration](#NetworkConfig)
-    3. [Wallet](#Wallet)
-4. [Contact](#Contact)
-    1. [IRC](#ContactIRC)
-    2. [Mailing Lists](#MailingLists)
-5. [Developer Resources](#DeveloperResources)
-    1. [Code Contribution Guidelines](#ContributionGuidelines)
-    2. [JSON-RPC Reference](#JSONRPCReference)
-    3. [The btcsuite Bitcoin-related Go Packages](#GoPackages)
-
-<a name="About" />
-
-### 1. About
-
-monad is a full node bitcoin implementation written in [Go](http://golang.org),
-licensed under the [copyfree](http://www.copyfree.org) ISC License.
-
-This project is currently under active development and is in a Beta state.  It
-is extremely stable and has been in production use since October 2013.
-
-It properly downloads, validates, and serves the block chain using the exact
-rules (including consensus bugs) for block acceptance as Bitcoin Core.  We have
-taken great care to avoid monad causing a fork to the block chain.  It includes a
-full block validation testing framework which contains all of the 'official'
-block acceptance tests (and some additional ones) that is run on every pull
-request to help ensure it properly follows consensus.  Also, it passes all of
-the JSON test data in the Bitcoin Core code.
-
-It also properly relays newly mined blocks, maintains a transaction pool, and
-relays individual transactions that have not yet made it into a block.  It
-ensures all individual transactions admitted to the pool follow the rules
-required by the block chain and also includes more strict checks which filter
-transactions based on miner requirements ("standard" transactions).
-
-One key difference between monad and Bitcoin Core is that monad does *NOT* include
-wallet functionality and this was a very intentional design decision.  See the
-blog entry [here](https://blog.conformal.com/monad-not-your-moms-bitcoin-daemon)
-for more details.  This means you can't actually make or receive payments
-directly with monad.  That functionality is provided by the
-[btcwallet](https://github.com/btcsuite/btcwallet) and
-[Paymetheus](https://github.com/btcsuite/Paymetheus) (Windows-only) projects
-which are both under active development.
-
-<a name="GettingStarted" />
-
-### 2. Getting Started
-
-<a name="Installation" />
-
-**2.1 Installation**
-
-The first step is to install monad.  See one of the following sections for
-details on how to install on the supported operating systems.
-
-<a name="WindowsInstallation" />
-
-**2.1.1 Windows Installation**<br />
-
-* Install the MSI available at: https://github.com/wakiyamap/monad/releases
-* Launch monad from the Start Menu
-
-<a name="PosixInstallation" />
-
-**2.1.2 Linux/BSD/MacOSX/POSIX Installation**
-
-
-- Install Go according to the installation instructions here:
-  http://golang.org/doc/install
-
-- Ensure Go was installed properly and is a supported version:
-
-```bash
-$ go version
-$ go env GOROOT GOPATH
-```
-
-NOTE: The `GOROOT` and `GOPATH` above must not be the same path.  It is
-recommended that `GOPATH` is set to a directory in your home directory such as
-`~/goprojects` to avoid write permission issues.  It is also recommended to add
-`$GOPATH/bin` to your `PATH` at this point.
-
-- Run the following commands to obtain monad, all dependencies, and install it:
-
-```bash
-<<<<<<< HEAD
-$ go get -u github.com/Masterminds/glide
-$ git clone https://github.com/wakiyamap/monad $GOPATH/src/github.com/wakiyamap/monad
-$ cd $GOPATH/src/github.com/wakiyamap/monad
-$ glide install
-$ go install . ./cmd/...
-=======
-$ git clone https://github.com/btcsuite/btcd $GOPATH/src/github.com/btcsuite/btcd
-$ cd $GOPATH/src/github.com/btcsuite/btcd
-$ GO111MODULE=on go install -v . ./cmd/...
->>>>>>> aa6e0f35
-```
-
-- monad (and utilities) will now be installed in ```$GOPATH/bin```.  If you did
-  not already add the bin directory to your system path during Go installation,
-  we recommend you do so now.
-
-**Updating**
-
-- Run the following commands to update monad, all dependencies, and install it:
-
-```bash
-<<<<<<< HEAD
-$ cd $GOPATH/src/github.com/wakiyamap/monad
-$ git pull && glide install
-$ go install . ./cmd/...
-=======
-$ cd $GOPATH/src/github.com/btcsuite/btcd
-$ git pull && GO111MODULE=on go install -v . ./cmd/...
->>>>>>> aa6e0f35
-```
-
-<a name="GentooInstallation" />
-
-**2.1.2.1 Gentoo Linux Installation**
-
-* Install Layman and enable the Bitcoin overlay.
-  * https://gitlab.com/bitcoin/gentoo
-* Copy or symlink `/var/lib/layman/bitcoin/Documentation/package.keywords/monad-live` to `/etc/portage/package.keywords/`
-* Install monad: `$ emerge net-p2p/monad`
-
-<a name="Configuration" />
-
-**2.2 Configuration**
-
-monad has a number of [configuration](http://godoc.org/github.com/wakiyamap/monad)
-options, which can be viewed by running: `$ monad --help`.
-
-<a name="BtcctlConfig" />
-
-**2.3 Controlling and Querying monad via btcctl**
-
-btcctl is a command line utility that can be used to both control and query monad
-via [RPC](http://www.wikipedia.org/wiki/Remote_procedure_call).  monad does
-**not** enable its RPC server by default;  You must configure at minimum both an
-RPC username and password or both an RPC limited username and password:
-
-* monad.conf configuration file
-```
-[Application Options]
-rpcuser=myuser
-rpcpass=SomeDecentp4ssw0rd
-rpclimituser=mylimituser
-rpclimitpass=Limitedp4ssw0rd
-```
-* btcctl.conf configuration file
-```
-[Application Options]
-rpcuser=myuser
-rpcpass=SomeDecentp4ssw0rd
-```
-OR
-```
-[Application Options]
-rpclimituser=mylimituser
-rpclimitpass=Limitedp4ssw0rd
-```
-For a list of available options, run: `$ btcctl --help`
-
-<a name="Mining" />
-
-**2.4 Mining**
-
-monad supports the `getblocktemplate` RPC.
-The limited user cannot access this RPC.
-
-
-**1. Add the payment addresses with the `miningaddr` option.**
-
-```
-[Application Options]
-rpcuser=myuser
-rpcpass=SomeDecentp4ssw0rd
-miningaddr=12c6DSiU4Rq3P4ZxziKxzrL5LmMBrzjrJX
-miningaddr=1M83ju3EChKYyysmM2FXtLNftbacagd8FR
-```
-
-**2. Add monad's RPC TLS certificate to system Certificate Authority list.**
-
-`cgminer` uses [curl](http://curl.haxx.se/) to fetch data from the RPC server.
-Since curl validates the certificate by default, we must install the `monad` RPC
-certificate into the default system Certificate Authority list.
-
-**Ubuntu**
-
-1. Copy rpc.cert to /usr/share/ca-certificates: `# cp /home/user/.monad/rpc.cert /usr/share/ca-certificates/monad.crt`
-2. Add monad.crt to /etc/ca-certificates.conf: `# echo monad.crt >> /etc/ca-certificates.conf`
-3. Update the CA certificate list: `# update-ca-certificates`
-
-**3. Set your mining software url to use https.**
-
-`$ cgminer -o https://127.0.0.1:9400 -u rpcuser -p rpcpassword`
-
-<a name="Help" />
-
-### 3. Help
-
-<a name="Startup" />
-
-**3.1 Startup**
-
-Typically monad will run and start downloading the block chain with no extra
-configuration necessary, however, there is an optional method to use a
-`bootstrap.dat` file that may speed up the initial block chain download process.
-
-<a name="BootstrapDat" />
-
-**3.1.1 bootstrap.dat**
-
-* [Using bootstrap.dat](https://github.com/wakiyamap/monad/tree/master/docs/using_bootstrap_dat.md)
-
-<a name="NetworkConfig" />
-
-**3.1.2 Network Configuration**
-
-* [What Ports Are Used by Default?](https://github.com/wakiyamap/monad/tree/master/docs/default_ports.md)
-* [How To Listen on Specific Interfaces](https://github.com/wakiyamap/monad/tree/master/docs/configure_peer_server_listen_interfaces.md)
-* [How To Configure RPC Server to Listen on Specific Interfaces](https://github.com/wakiyamap/monad/tree/master/docs/configure_rpc_server_listen_interfaces.md)
-* [Configuring monad with Tor](https://github.com/wakiyamap/monad/tree/master/docs/configuring_tor.md)
-
-<a name="Wallet" />
-
-**3.1 Wallet**
-
-monad was intentionally developed without an integrated wallet for security
-reasons.  Please see [btcwallet](https://github.com/btcsuite/btcwallet) for more
-information.
-
-
-<a name="Contact" />
-
-### 4. Contact
-
-<a name="ContactIRC" />
-
-**4.1 IRC**
-
-* [irc.freenode.net](irc://irc.freenode.net), channel `#monad`
-
-<a name="MailingLists" />
-
-**4.2 Mailing Lists**
-
-* <a href="mailto:monad+subscribe@opensource.conformal.com">monad</a>: discussion
-  of monad and its packages.
-* <a href="mailto:monad-commits+subscribe@opensource.conformal.com">monad-commits</a>:
-  readonly mail-out of source code changes.
-
-<a name="DeveloperResources" />
-
-### 5. Developer Resources
-
-<a name="ContributionGuidelines" />
-
-* [Code Contribution Guidelines](https://github.com/wakiyamap/monad/tree/master/docs/code_contribution_guidelines.md)
-
-<a name="JSONRPCReference" />
-
-* [JSON-RPC Reference](https://github.com/wakiyamap/monad/tree/master/docs/json_rpc_api.md)
-    * [RPC Examples](https://github.com/wakiyamap/monad/tree/master/docs/json_rpc_api.md#ExampleCode)
-
-<a name="GoPackages" />
-
-* The btcsuite Bitcoin-related Go Packages:
-    * [btcrpcclient](https://github.com/btcsuite/btcd/tree/master/rpcclient) - Implements a
-      robust and easy to use Websocket-enabled Bitcoin JSON-RPC client
-    * [btcjson](https://github.com/btcsuite/btcd/tree/master/btcjson) - Provides an extensive API
-      for the underlying JSON-RPC command and return values
-    * [wire](https://github.com/wakiyamap/monad/tree/master/wire) - Implements the
-      Bitcoin wire protocol
-    * [peer](https://github.com/wakiyamap/monad/tree/master/peer) -
-      Provides a common base for creating and managing Bitcoin network peers.
-    * [blockchain](https://github.com/wakiyamap/monad/tree/master/blockchain) -
-      Implements Bitcoin block handling and chain selection rules
-    * [blockchain/fullblocktests](https://github.com/wakiyamap/monad/tree/master/blockchain/fullblocktests) -
-      Provides a set of block tests for testing the consensus validation rules
-    * [txscript](https://github.com/wakiyamap/monad/tree/master/txscript) -
-      Implements the Bitcoin transaction scripting language
-    * [btcec](https://github.com/wakiyamap/monad/tree/master/btcec) - Implements
-      support for the elliptic curve cryptographic functions needed for the
-      Bitcoin scripts
-    * [database](https://github.com/wakiyamap/monad/tree/master/database) -
-      Provides a database interface for the Bitcoin block chain
-    * [mempool](https://github.com/wakiyamap/monad/tree/master/mempool) -
-      Package mempool provides a policy-enforced pool of unmined bitcoin
-      transactions.
-    * [monautil](https://github.com/wakiyamap/monautil) - Provides Bitcoin-specific
-      convenience functions and types
-    * [chainhash](https://github.com/wakiyamap/monad/tree/master/chaincfg/chainhash) -
-      Provides a generic hash type and associated functions that allows the
-      specific hash algorithm to be abstracted.
-    * [connmgr](https://github.com/wakiyamap/monad/tree/master/connmgr) -
-      Package connmgr implements a generic Bitcoin network connection manager.
+### Table of Contents
+1. [About](#About)
+2. [Getting Started](#GettingStarted)
+    1. [Installation](#Installation)
+        1. [Windows](#WindowsInstallation)
+        2. [Linux/BSD/MacOSX/POSIX](#PosixInstallation)
+          1. [Gentoo Linux](#GentooInstallation)
+    2. [Configuration](#Configuration)
+    3. [Controlling and Querying monad via btcctl](#BtcctlConfig)
+    4. [Mining](#Mining)
+3. [Help](#Help)
+    1. [Startup](#Startup)
+        1. [Using bootstrap.dat](#BootstrapDat)
+    2. [Network Configuration](#NetworkConfig)
+    3. [Wallet](#Wallet)
+4. [Contact](#Contact)
+    1. [IRC](#ContactIRC)
+    2. [Mailing Lists](#MailingLists)
+5. [Developer Resources](#DeveloperResources)
+    1. [Code Contribution Guidelines](#ContributionGuidelines)
+    2. [JSON-RPC Reference](#JSONRPCReference)
+    3. [The btcsuite Bitcoin-related Go Packages](#GoPackages)
+
+<a name="About" />
+
+### 1. About
+
+monad is a full node bitcoin implementation written in [Go](http://golang.org),
+licensed under the [copyfree](http://www.copyfree.org) ISC License.
+
+This project is currently under active development and is in a Beta state.  It
+is extremely stable and has been in production use since October 2013.
+
+It properly downloads, validates, and serves the block chain using the exact
+rules (including consensus bugs) for block acceptance as Bitcoin Core.  We have
+taken great care to avoid monad causing a fork to the block chain.  It includes a
+full block validation testing framework which contains all of the 'official'
+block acceptance tests (and some additional ones) that is run on every pull
+request to help ensure it properly follows consensus.  Also, it passes all of
+the JSON test data in the Bitcoin Core code.
+
+It also properly relays newly mined blocks, maintains a transaction pool, and
+relays individual transactions that have not yet made it into a block.  It
+ensures all individual transactions admitted to the pool follow the rules
+required by the block chain and also includes more strict checks which filter
+transactions based on miner requirements ("standard" transactions).
+
+One key difference between monad and Bitcoin Core is that monad does *NOT* include
+wallet functionality and this was a very intentional design decision.  See the
+blog entry [here](https://blog.conformal.com/monad-not-your-moms-bitcoin-daemon)
+for more details.  This means you can't actually make or receive payments
+directly with monad.  That functionality is provided by the
+[btcwallet](https://github.com/btcsuite/btcwallet) and
+[Paymetheus](https://github.com/btcsuite/Paymetheus) (Windows-only) projects
+which are both under active development.
+
+<a name="GettingStarted" />
+
+### 2. Getting Started
+
+<a name="Installation" />
+
+**2.1 Installation**
+
+The first step is to install monad.  See one of the following sections for
+details on how to install on the supported operating systems.
+
+<a name="WindowsInstallation" />
+
+**2.1.1 Windows Installation**<br />
+
+* Install the MSI available at: https://github.com/wakiyamap/monad/releases
+* Launch monad from the Start Menu
+
+<a name="PosixInstallation" />
+
+**2.1.2 Linux/BSD/MacOSX/POSIX Installation**
+
+
+- Install Go according to the installation instructions here:
+  http://golang.org/doc/install
+
+- Ensure Go was installed properly and is a supported version:
+
+```bash
+$ go version
+$ go env GOROOT GOPATH
+```
+
+NOTE: The `GOROOT` and `GOPATH` above must not be the same path.  It is
+recommended that `GOPATH` is set to a directory in your home directory such as
+`~/goprojects` to avoid write permission issues.  It is also recommended to add
+`$GOPATH/bin` to your `PATH` at this point.
+
+- Run the following commands to obtain monad, all dependencies, and install it:
+
+```bash
+$ git clone https://github.com/wakiyamap/monad $GOPATH/src/github.com/wakiyamap/monad
+$ cd $GOPATH/src/github.com/wakiyamap/monad
+$ GO111MODULE=on go install -v . ./cmd/...
+```
+
+- monad (and utilities) will now be installed in ```$GOPATH/bin```.  If you did
+  not already add the bin directory to your system path during Go installation,
+  we recommend you do so now.
+
+**Updating**
+
+- Run the following commands to update monad, all dependencies, and install it:
+
+```bash
+$ cd $GOPATH/src/github.com/wakiyamap/monad
+$ git pull && GO111MODULE=on go install -v . ./cmd/...
+```
+
+<a name="GentooInstallation" />
+
+**2.1.2.1 Gentoo Linux Installation**
+
+* Install Layman and enable the Bitcoin overlay.
+  * https://gitlab.com/bitcoin/gentoo
+* Copy or symlink `/var/lib/layman/bitcoin/Documentation/package.keywords/monad-live` to `/etc/portage/package.keywords/`
+* Install monad: `$ emerge net-p2p/monad`
+
+<a name="Configuration" />
+
+**2.2 Configuration**
+
+monad has a number of [configuration](http://godoc.org/github.com/wakiyamap/monad)
+options, which can be viewed by running: `$ monad --help`.
+
+<a name="BtcctlConfig" />
+
+**2.3 Controlling and Querying monad via btcctl**
+
+btcctl is a command line utility that can be used to both control and query monad
+via [RPC](http://www.wikipedia.org/wiki/Remote_procedure_call).  monad does
+**not** enable its RPC server by default;  You must configure at minimum both an
+RPC username and password or both an RPC limited username and password:
+
+* monad.conf configuration file
+```
+[Application Options]
+rpcuser=myuser
+rpcpass=SomeDecentp4ssw0rd
+rpclimituser=mylimituser
+rpclimitpass=Limitedp4ssw0rd
+```
+* btcctl.conf configuration file
+```
+[Application Options]
+rpcuser=myuser
+rpcpass=SomeDecentp4ssw0rd
+```
+OR
+```
+[Application Options]
+rpclimituser=mylimituser
+rpclimitpass=Limitedp4ssw0rd
+```
+For a list of available options, run: `$ btcctl --help`
+
+<a name="Mining" />
+
+**2.4 Mining**
+
+monad supports the `getblocktemplate` RPC.
+The limited user cannot access this RPC.
+
+
+**1. Add the payment addresses with the `miningaddr` option.**
+
+```
+[Application Options]
+rpcuser=myuser
+rpcpass=SomeDecentp4ssw0rd
+miningaddr=12c6DSiU4Rq3P4ZxziKxzrL5LmMBrzjrJX
+miningaddr=1M83ju3EChKYyysmM2FXtLNftbacagd8FR
+```
+
+**2. Add monad's RPC TLS certificate to system Certificate Authority list.**
+
+`cgminer` uses [curl](http://curl.haxx.se/) to fetch data from the RPC server.
+Since curl validates the certificate by default, we must install the `monad` RPC
+certificate into the default system Certificate Authority list.
+
+**Ubuntu**
+
+1. Copy rpc.cert to /usr/share/ca-certificates: `# cp /home/user/.monad/rpc.cert /usr/share/ca-certificates/monad.crt`
+2. Add monad.crt to /etc/ca-certificates.conf: `# echo monad.crt >> /etc/ca-certificates.conf`
+3. Update the CA certificate list: `# update-ca-certificates`
+
+**3. Set your mining software url to use https.**
+
+`$ cgminer -o https://127.0.0.1:9400 -u rpcuser -p rpcpassword`
+
+<a name="Help" />
+
+### 3. Help
+
+<a name="Startup" />
+
+**3.1 Startup**
+
+Typically monad will run and start downloading the block chain with no extra
+configuration necessary, however, there is an optional method to use a
+`bootstrap.dat` file that may speed up the initial block chain download process.
+
+<a name="BootstrapDat" />
+
+**3.1.1 bootstrap.dat**
+
+* [Using bootstrap.dat](https://github.com/wakiyamap/monad/tree/master/docs/using_bootstrap_dat.md)
+
+<a name="NetworkConfig" />
+
+**3.1.2 Network Configuration**
+
+* [What Ports Are Used by Default?](https://github.com/wakiyamap/monad/tree/master/docs/default_ports.md)
+* [How To Listen on Specific Interfaces](https://github.com/wakiyamap/monad/tree/master/docs/configure_peer_server_listen_interfaces.md)
+* [How To Configure RPC Server to Listen on Specific Interfaces](https://github.com/wakiyamap/monad/tree/master/docs/configure_rpc_server_listen_interfaces.md)
+* [Configuring monad with Tor](https://github.com/wakiyamap/monad/tree/master/docs/configuring_tor.md)
+
+<a name="Wallet" />
+
+**3.1 Wallet**
+
+monad was intentionally developed without an integrated wallet for security
+reasons.  Please see [btcwallet](https://github.com/btcsuite/btcwallet) for more
+information.
+
+
+<a name="Contact" />
+
+### 4. Contact
+
+<a name="ContactIRC" />
+
+**4.1 IRC**
+
+* [irc.freenode.net](irc://irc.freenode.net), channel `#monad`
+
+<a name="MailingLists" />
+
+**4.2 Mailing Lists**
+
+* <a href="mailto:monad+subscribe@opensource.conformal.com">monad</a>: discussion
+  of monad and its packages.
+* <a href="mailto:monad-commits+subscribe@opensource.conformal.com">monad-commits</a>:
+  readonly mail-out of source code changes.
+
+<a name="DeveloperResources" />
+
+### 5. Developer Resources
+
+<a name="ContributionGuidelines" />
+
+* [Code Contribution Guidelines](https://github.com/wakiyamap/monad/tree/master/docs/code_contribution_guidelines.md)
+
+<a name="JSONRPCReference" />
+
+* [JSON-RPC Reference](https://github.com/wakiyamap/monad/tree/master/docs/json_rpc_api.md)
+    * [RPC Examples](https://github.com/wakiyamap/monad/tree/master/docs/json_rpc_api.md#ExampleCode)
+
+<a name="GoPackages" />
+
+* The btcsuite Bitcoin-related Go Packages:
+    * [btcrpcclient](https://github.com/btcsuite/btcd/tree/master/rpcclient) - Implements a
+      robust and easy to use Websocket-enabled Bitcoin JSON-RPC client
+    * [btcjson](https://github.com/btcsuite/btcd/tree/master/btcjson) - Provides an extensive API
+      for the underlying JSON-RPC command and return values
+    * [wire](https://github.com/wakiyamap/monad/tree/master/wire) - Implements the
+      Bitcoin wire protocol
+    * [peer](https://github.com/wakiyamap/monad/tree/master/peer) -
+      Provides a common base for creating and managing Bitcoin network peers.
+    * [blockchain](https://github.com/wakiyamap/monad/tree/master/blockchain) -
+      Implements Bitcoin block handling and chain selection rules
+    * [blockchain/fullblocktests](https://github.com/wakiyamap/monad/tree/master/blockchain/fullblocktests) -
+      Provides a set of block tests for testing the consensus validation rules
+    * [txscript](https://github.com/wakiyamap/monad/tree/master/txscript) -
+      Implements the Bitcoin transaction scripting language
+    * [btcec](https://github.com/wakiyamap/monad/tree/master/btcec) - Implements
+      support for the elliptic curve cryptographic functions needed for the
+      Bitcoin scripts
+    * [database](https://github.com/wakiyamap/monad/tree/master/database) -
+      Provides a database interface for the Bitcoin block chain
+    * [mempool](https://github.com/wakiyamap/monad/tree/master/mempool) -
+      Package mempool provides a policy-enforced pool of unmined bitcoin
+      transactions.
+    * [monautil](https://github.com/wakiyamap/monautil) - Provides Bitcoin-specific
+      convenience functions and types
+    * [chainhash](https://github.com/wakiyamap/monad/tree/master/chaincfg/chainhash) -
+      Provides a generic hash type and associated functions that allows the
+      specific hash algorithm to be abstracted.
+    * [connmgr](https://github.com/wakiyamap/monad/tree/master/connmgr) -
+      Package connmgr implements a generic Bitcoin network connection manager.