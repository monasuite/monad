# Configuring TOR

monad provides full support for anonymous networking via the
[Tor Project](https://www.torproject.org/), including [client-only](#Client)
and [hidden service](#HiddenService) configurations along with
[stream isolation](#TorStreamIsolation).  In addition, monad supports a hybrid,
[bridge mode](#Bridge) which is not anonymous, but allows it to operate as a
bridge between regular nodes and hidden service nodes without routing the
regular connections through Tor.

While it is easier to only run as a client, it is more beneficial to the Bitcoin
network to run as both a client and a server so others may connect to you to as
you are connecting to them.  We recommend you take the time to setup a Tor
hidden service for this reason.

## Client-only

Configuring monad as a Tor client is straightforward.  The first step is
obviously to install Tor and ensure it is working. Once that is done, all that
typically needs to be done is to specify the `--proxy` flag via the monad command
line or in the monad configuration file.  Typically the Tor proxy address will be
127.0.0.1:9050 (if using standalone Tor) or 127.0.0.1:9150 (if using the Tor
Browser Bundle).  If you have Tor configured to require a username and password,
you may specify them with the `--proxyuser` and `--proxypass` flags.

By default, monad assumes the proxy specified with `--proxy` is a Tor proxy and
hence will send all traffic, including DNS resolution requests, via the
specified proxy.

NOTE: Specifying the `--proxy` flag disables listening by default since you will
not be reachable for inbound connections unless you also configure a Tor
[hidden service](#HiddenService).

### Command line example

```bash
<<<<<<< HEAD
$ ./monad --proxy=127.0.0.1:9050
=======
./btcd --proxy=127.0.0.1:9050
>>>>>>> 355472b0
```

### Config file example

```text
[Application Options]

proxy=127.0.0.1:9050
```

## Client-server via Tor hidden service

The first step is to configure Tor to provide a hidden service.  Documentation
for this can be found on the Tor project website
[here](https://www.torproject.org/docs/tor-hidden-service.html.en).  However,
there is no need to install a web server locally as the linked instructions
discuss since monad will act as the server.

In short, the instructions linked above entail modifying your `torrc` file to
add something similar to the following, restarting Tor, and opening the
`hostname` file in the `HiddenServiceDir` to obtain your hidden service .onion
address.

```text
HiddenServiceDir /var/tor/monad
HiddenServicePort 9401 127.0.0.1:9401
```

Once Tor is configured to provide the hidden service and you have obtained your
generated .onion address, configuring monad as a Tor hidden service requires
three flags:

* `--proxy` to identify the Tor (SOCKS 5) proxy to use for outgoing traffic.
  This is typically 127.0.0.1:9050.
* `--listen` to enable listening for inbound connections since `--proxy`
  disables listening by default
* `--externalip` to set the .onion address that is advertised to other peers

### Command line example

```bash
<<<<<<< HEAD
$ ./monad --proxy=127.0.0.1:9050 --listen=127.0.0.1 --externalip=fooanon.onion
=======
./btcd --proxy=127.0.0.1:9050 --listen=127.0.0.1 --externalip=fooanon.onion
>>>>>>> 355472b0
```

### Config file example

```text
[Application Options]

proxy=127.0.0.1:9050
listen=127.0.0.1
externalip=fooanon.onion
```

## Bridge mode (not anonymous)

monad provides support for operating as a bridge between regular nodes and hidden
service nodes.  In particular this means only traffic which is directed to or
from a .onion address is sent through Tor while other traffic is sent normally.
_As a result, this mode is **NOT** anonymous._

This mode works by specifying an onion-specific proxy, which is pointed at Tor,
by using the `--onion` flag via the monad command line or in the monad
configuration file.  If you have Tor configured to require a username and
password, you may specify them with the `--onionuser` and `--onionpass` flags.

NOTE: This mode will also work in conjunction with a hidden service which means
you could accept inbound connections both via the normal network and to your
hidden service through the Tor network.  To enable your hidden service in bridge
mode, you only need to specify your hidden service's .onion address via the
`--externalip` flag since traffic to and from .onion addresses are already
routed via Tor due to the `--onion` flag.

### Command line example

```bash
<<<<<<< HEAD
$ ./monad --onion=127.0.0.1:9050 --externalip=fooanon.onion
=======
./btcd --onion=127.0.0.1:9050 --externalip=fooanon.onion
>>>>>>> 355472b0
```

### Config file example

```text
[Application Options]

onion=127.0.0.1:9050
externalip=fooanon.onion
```

## Tor stream isolation

Tor stream isolation forces Tor to build a new circuit for each connection
making it harder to correlate connections.

monad provides support for Tor stream isolation by using the `--torisolation`
flag.  This option requires --proxy or --onionproxy to be set.

### Command line example

```bash
<<<<<<< HEAD
$ ./monad --proxy=127.0.0.1:9050 --torisolation
=======
./btcd --proxy=127.0.0.1:9050 --torisolation
>>>>>>> 355472b0
```

### Config file example

```text
[Application Options]

proxy=127.0.0.1:9050
torisolation=1
```<|MERGE_RESOLUTION|>--- conflicted
+++ resolved
@@ -34,11 +34,7 @@
 ### Command line example
 
 ```bash
-<<<<<<< HEAD
-$ ./monad --proxy=127.0.0.1:9050
-=======
-./btcd --proxy=127.0.0.1:9050
->>>>>>> 355472b0
+./monad --proxy=127.0.0.1:9050
 ```
 
 ### Config file example
@@ -80,11 +76,7 @@
 ### Command line example
 
 ```bash
-<<<<<<< HEAD
-$ ./monad --proxy=127.0.0.1:9050 --listen=127.0.0.1 --externalip=fooanon.onion
-=======
-./btcd --proxy=127.0.0.1:9050 --listen=127.0.0.1 --externalip=fooanon.onion
->>>>>>> 355472b0
+./monad --proxy=127.0.0.1:9050 --listen=127.0.0.1 --externalip=fooanon.onion
 ```
 
 ### Config file example
@@ -119,11 +111,7 @@
 ### Command line example
 
 ```bash
-<<<<<<< HEAD
-$ ./monad --onion=127.0.0.1:9050 --externalip=fooanon.onion
-=======
-./btcd --onion=127.0.0.1:9050 --externalip=fooanon.onion
->>>>>>> 355472b0
+./monad --onion=127.0.0.1:9050 --externalip=fooanon.onion
 ```
 
 ### Config file example
@@ -146,11 +134,7 @@
 ### Command line example
 
 ```bash
-<<<<<<< HEAD
-$ ./monad --proxy=127.0.0.1:9050 --torisolation
-=======
-./btcd --proxy=127.0.0.1:9050 --torisolation
->>>>>>> 355472b0
+./monad --proxy=127.0.0.1:9050 --torisolation
 ```
 
 ### Config file example
