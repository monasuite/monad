// Copyright (c) 2016 The btcsuite developers
// Use of this source code is governed by an ISC
// license that can be found in the LICENSE file.

// This file is ignored during the regular tests due to the following build tag.
// +build rpctest

package integration

import (
	"bytes"
	"runtime"
	"strings"
	"testing"
	"time"

	"github.com/monasuite/monad/blockchain"
	"github.com/monasuite/monad/btcec"
	"github.com/monasuite/monad/chaincfg"
	"github.com/monasuite/monad/chaincfg/chainhash"
	"github.com/monasuite/monad/integration/rpctest"
	"github.com/monasuite/monad/txscript"
	"github.com/monasuite/monad/wire"
	"github.com/monasuite/monautil"
)

const (
	csvKey = "csv"
)

// makeTestOutput creates an on-chain output paying to a freshly generated
// p2pkh output with the specified amount.
func makeTestOutput(r *rpctest.Harness, t *testing.T,
	amt monautil.Amount) (*btcec.PrivateKey, *wire.OutPoint, []byte, error) {

	// Create a fresh key, then send some coins to an address spendable by
	// that key.
	key, err := btcec.NewPrivateKey(btcec.S256())
	if err != nil {
		return nil, nil, nil, err
	}

	// Using the key created above, generate a pkScript which it's able to
	// spend.
	a, err := monautil.NewAddressPubKey(key.PubKey().SerializeCompressed(), r.ActiveNet)
	if err != nil {
		return nil, nil, nil, err
	}
	selfAddrScript, err := txscript.PayToAddrScript(a.AddressPubKeyHash())
	if err != nil {
		return nil, nil, nil, err
	}
	output := &wire.TxOut{PkScript: selfAddrScript, Value: 1e8}

	// Next, create and broadcast a transaction paying to the output.
	fundTx, err := r.CreateTransaction([]*wire.TxOut{output}, 10, true)
	if err != nil {
		return nil, nil, nil, err
	}
	txHash, err := r.Node.SendRawTransaction(fundTx, true)
	if err != nil {
		return nil, nil, nil, err
	}

	// The transaction created above should be included within the next
	// generated block.
	blockHash, err := r.Node.Generate(1)
	if err != nil {
		return nil, nil, nil, err
	}
	assertTxInBlock(r, t, blockHash[0], txHash)

	// Locate the output index of the coins spendable by the key we
	// generated above, this is needed in order to create a proper utxo for
	// this output.
	var outputIndex uint32
	if bytes.Equal(fundTx.TxOut[0].PkScript, selfAddrScript) {
		outputIndex = 0
	} else {
		outputIndex = 1
	}

	utxo := &wire.OutPoint{
		Hash:  fundTx.TxHash(),
		Index: outputIndex,
	}

	return key, utxo, selfAddrScript, nil
}

// TestBIP0113Activation tests for proper adherence of the BIP 113 rule
// constraint which requires all transaction finality tests to use the MTP of
// the last 11 blocks, rather than the timestamp of the block which includes
// them.
//
// Overview:
//  - Pre soft-fork:
//    - Transactions with non-final lock-times from the PoV of MTP should be
//      rejected from the mempool.
//    - Transactions within non-final MTP based lock-times should be accepted
//      in valid blocks.
//
//  - Post soft-fork:
//    - Transactions with non-final lock-times from the PoV of MTP should be
//      rejected from the mempool and when found within otherwise valid blocks.
//    - Transactions with final lock-times from the PoV of MTP should be
//      accepted to the mempool and mined in future block.
func TestBIP0113Activation(t *testing.T) {
	t.Parallel()

<<<<<<< HEAD
	monadCfg := []string{"--rejectnonstd"}
	r, err := rpctest.New(&chaincfg.SimNetParams, nil, monadCfg)
=======
	btcdCfg := []string{"--rejectnonstd"}
	r, err := rpctest.New(&chaincfg.SimNetParams, nil, btcdCfg, "")
>>>>>>> e9c7a5ac
	if err != nil {
		t.Fatal("unable to create primary harness: ", err)
	}
	if err := r.SetUp(true, 1); err != nil {
		t.Fatalf("unable to setup test chain: %v", err)
	}
	defer r.TearDown()

	// Create a fresh output for usage within the test below.
	const outputValue = monautil.SatoshiPerBitcoin
	outputKey, testOutput, testPkScript, err := makeTestOutput(r, t,
		outputValue)
	if err != nil {
		t.Fatalf("unable to create test output: %v", err)
	}

	// Fetch a fresh address from the harness, we'll use this address to
	// send funds back into the Harness.
	addr, err := r.NewAddress()
	if err != nil {
		t.Fatalf("unable to generate address: %v", err)
	}
	addrScript, err := txscript.PayToAddrScript(addr)
	if err != nil {
		t.Fatalf("unable to generate addr script: %v", err)
	}

	// Now create a transaction with a lock time which is "final" according
	// to the latest block, but not according to the current median time
	// past.
	tx := wire.NewMsgTx(1)
	tx.AddTxIn(&wire.TxIn{
		PreviousOutPoint: *testOutput,
	})
	tx.AddTxOut(&wire.TxOut{
		PkScript: addrScript,
		Value:    outputValue - 1000,
	})

	// We set the lock-time of the transaction to just one minute after the
	// current MTP of the chain.
	chainInfo, err := r.Node.GetBlockChainInfo()
	if err != nil {
		t.Fatalf("unable to query for chain info: %v", err)
	}
	tx.LockTime = uint32(chainInfo.MedianTime) + 1

	sigScript, err := txscript.SignatureScript(tx, 0, testPkScript,
		txscript.SigHashAll, outputKey, true)
	if err != nil {
		t.Fatalf("unable to generate sig: %v", err)
	}
	tx.TxIn[0].SignatureScript = sigScript

	// This transaction should be rejected from the mempool as using MTP
	// for transactions finality is now a policy rule. Additionally, the
	// exact error should be the rejection of a non-final transaction.
	_, err = r.Node.SendRawTransaction(tx, true)
	if err == nil {
		t.Fatalf("transaction accepted, but should be non-final")
	} else if !strings.Contains(err.Error(), "not finalized") {
		t.Fatalf("transaction should be rejected due to being "+
			"non-final, instead: %v", err)
	}

	// However, since the block validation consensus rules haven't yet
	// activated, a block including the transaction should be accepted.
	txns := []*monautil.Tx{monautil.NewTx(tx)}
	block, err := r.GenerateAndSubmitBlock(txns, -1, time.Time{})
	if err != nil {
		t.Fatalf("unable to submit block: %v", err)
	}
	txid := tx.TxHash()
	assertTxInBlock(r, t, block.Hash(), &txid)

	// At this point, the block height should be 103: we mined 101 blocks
	// to create a single mature output, then an additional block to create
	// a new output, and then mined a single block above to include our
	// transaction.
	assertChainHeight(r, t, 103)

	// Next, mine enough blocks to ensure that the soft-fork becomes
	// activated. Assert that the block version of the second-to-last block
	// in the final range is active.

	// Next, mine ensure blocks to ensure that the soft-fork becomes
	// active. We're at height 103 and we need 200 blocks to be mined after
	// the genesis target period, so we mine 196 blocks. This'll put us at
	// height 299. The getblockchaininfo call checks the state for the
	// block AFTER the current height.
	numBlocks := (r.ActiveNet.MinerConfirmationWindow * 2) - 4
	if _, err := r.Node.Generate(numBlocks); err != nil {
		t.Fatalf("unable to generate blocks: %v", err)
	}

	assertChainHeight(r, t, 299)
	assertSoftForkStatus(r, t, csvKey, blockchain.ThresholdActive)

	// The timeLockDeltas slice represents a series of deviations from the
	// current MTP which will be used to test border conditions w.r.t
	// transaction finality. -1 indicates 1 second prior to the MTP, 0
	// indicates the current MTP, and 1 indicates 1 second after the
	// current MTP.
	//
	// This time, all transactions which are final according to the MTP
	// *should* be accepted to both the mempool and within a valid block.
	// While transactions with lock-times *after* the current MTP should be
	// rejected.
	timeLockDeltas := []int64{-1, 0, 1}
	for _, timeLockDelta := range timeLockDeltas {
		chainInfo, err = r.Node.GetBlockChainInfo()
		if err != nil {
			t.Fatalf("unable to query for chain info: %v", err)
		}
		medianTimePast := chainInfo.MedianTime

		// Create another test output to be spent shortly below.
		outputKey, testOutput, testPkScript, err = makeTestOutput(r, t,
			outputValue)
		if err != nil {
			t.Fatalf("unable to create test output: %v", err)
		}

		// Create a new transaction with a lock-time past the current known
		// MTP.
		tx = wire.NewMsgTx(1)
		tx.AddTxIn(&wire.TxIn{
			PreviousOutPoint: *testOutput,
		})
		tx.AddTxOut(&wire.TxOut{
			PkScript: addrScript,
			Value:    outputValue - 1000,
		})
		tx.LockTime = uint32(medianTimePast + timeLockDelta)
		sigScript, err = txscript.SignatureScript(tx, 0, testPkScript,
			txscript.SigHashAll, outputKey, true)
		if err != nil {
			t.Fatalf("unable to generate sig: %v", err)
		}
		tx.TxIn[0].SignatureScript = sigScript

		// If the time-lock delta is greater than -1, then the
		// transaction should be rejected from the mempool and when
		// included within a block. A time-lock delta of -1 should be
		// accepted as it has a lock-time of one
		// second _before_ the current MTP.

		_, err = r.Node.SendRawTransaction(tx, true)
		if err == nil && timeLockDelta >= 0 {
			t.Fatal("transaction was accepted into the mempool " +
				"but should be rejected!")
		} else if err != nil && !strings.Contains(err.Error(), "not finalized") {
			t.Fatalf("transaction should be rejected from mempool "+
				"due to being  non-final, instead: %v", err)
		}

		txns = []*monautil.Tx{monautil.NewTx(tx)}
		_, err := r.GenerateAndSubmitBlock(txns, -1, time.Time{})
		if err == nil && timeLockDelta >= 0 {
			t.Fatal("block should be rejected due to non-final " +
				"txn, but was accepted")
		} else if err != nil && !strings.Contains(err.Error(), "unfinalized") {
			t.Fatalf("block should be rejected due to non-final "+
				"tx, instead: %v", err)
		}
	}
}

// createCSVOutput creates an output paying to a trivially redeemable CSV
// pkScript with the specified time-lock.
func createCSVOutput(r *rpctest.Harness, t *testing.T,
	numSatoshis monautil.Amount, timeLock int32,
	isSeconds bool) ([]byte, *wire.OutPoint, *wire.MsgTx, error) {

	// Convert the time-lock to the proper sequence lock based according to
	// if the lock is seconds or time based.
	sequenceLock := blockchain.LockTimeToSequence(isSeconds,
		uint32(timeLock))

	// Our CSV script is simply: <sequenceLock> OP_CSV OP_DROP
	b := txscript.NewScriptBuilder().
		AddInt64(int64(sequenceLock)).
		AddOp(txscript.OP_CHECKSEQUENCEVERIFY).
		AddOp(txscript.OP_DROP)
	csvScript, err := b.Script()
	if err != nil {
		return nil, nil, nil, err
	}

	// Using the script generated above, create a P2SH output which will be
	// accepted into the mempool.
	p2shAddr, err := monautil.NewAddressScriptHash(csvScript, r.ActiveNet)
	if err != nil {
		return nil, nil, nil, err
	}
	p2shScript, err := txscript.PayToAddrScript(p2shAddr)
	if err != nil {
		return nil, nil, nil, err
	}
	output := &wire.TxOut{
		PkScript: p2shScript,
		Value:    int64(numSatoshis),
	}

	// Finally create a valid transaction which creates the output crafted
	// above.
	tx, err := r.CreateTransaction([]*wire.TxOut{output}, 10, true)
	if err != nil {
		return nil, nil, nil, err
	}

	var outputIndex uint32
	if !bytes.Equal(tx.TxOut[0].PkScript, p2shScript) {
		outputIndex = 1
	}

	utxo := &wire.OutPoint{
		Hash:  tx.TxHash(),
		Index: outputIndex,
	}

	return csvScript, utxo, tx, nil
}

// spendCSVOutput spends an output previously created by the createCSVOutput
// function. The sigScript is a trivial push of OP_TRUE followed by the
// redeemScript to pass P2SH evaluation.
func spendCSVOutput(redeemScript []byte, csvUTXO *wire.OutPoint,
	sequence uint32, targetOutput *wire.TxOut,
	txVersion int32) (*wire.MsgTx, error) {

	tx := wire.NewMsgTx(txVersion)
	tx.AddTxIn(&wire.TxIn{
		PreviousOutPoint: *csvUTXO,
		Sequence:         sequence,
	})
	tx.AddTxOut(targetOutput)

	b := txscript.NewScriptBuilder().
		AddOp(txscript.OP_TRUE).
		AddData(redeemScript)

	sigScript, err := b.Script()
	if err != nil {
		return nil, err
	}
	tx.TxIn[0].SignatureScript = sigScript

	return tx, nil
}

// assertTxInBlock asserts a transaction with the specified txid is found
// within the block with the passed block hash.
func assertTxInBlock(r *rpctest.Harness, t *testing.T, blockHash *chainhash.Hash,
	txid *chainhash.Hash) {

	block, err := r.Node.GetBlock(blockHash)
	if err != nil {
		t.Fatalf("unable to get block: %v", err)
	}
	if len(block.Transactions) < 2 {
		t.Fatal("target transaction was not mined")
	}

	for _, txn := range block.Transactions {
		txHash := txn.TxHash()
		if txn.TxHash() == txHash {
			return
		}
	}

	_, _, line, _ := runtime.Caller(1)
	t.Fatalf("assertion failed at line %v: txid %v was not found in "+
		"block %v", line, txid, blockHash)
}

// TestBIP0068AndBIP0112Activation tests for the proper adherence to the BIP
// 112 and BIP 68 rule-set after the activation of the CSV-package soft-fork.
//
// Overview:
//  - Pre soft-fork:
//    - A transaction spending a CSV output validly should be rejected from the
//    mempool, but accepted in a valid generated block including the
//    transaction.
//  - Post soft-fork:
//    - See the cases exercised within the table driven tests towards the end
//    of this test.
func TestBIP0068AndBIP0112Activation(t *testing.T) {
	t.Parallel()

	// We'd like the test proper evaluation and validation of the BIP 68
	// (sequence locks) and BIP 112 rule-sets which add input-age based
	// relative lock times.

<<<<<<< HEAD
	monadCfg := []string{"--rejectnonstd"}
	r, err := rpctest.New(&chaincfg.SimNetParams, nil, monadCfg)
=======
	btcdCfg := []string{"--rejectnonstd"}
	r, err := rpctest.New(&chaincfg.SimNetParams, nil, btcdCfg, "")
>>>>>>> e9c7a5ac
	if err != nil {
		t.Fatal("unable to create primary harness: ", err)
	}
	if err := r.SetUp(true, 1); err != nil {
		t.Fatalf("unable to setup test chain: %v", err)
	}
	defer r.TearDown()

	assertSoftForkStatus(r, t, csvKey, blockchain.ThresholdStarted)

	harnessAddr, err := r.NewAddress()
	if err != nil {
		t.Fatalf("unable to obtain harness address: %v", err)
	}
	harnessScript, err := txscript.PayToAddrScript(harnessAddr)
	if err != nil {
		t.Fatalf("unable to generate pkScript: %v", err)
	}

	const (
		outputAmt         = monautil.SatoshiPerBitcoin
		relativeBlockLock = 10
	)

	sweepOutput := &wire.TxOut{
		Value:    outputAmt - 5000,
		PkScript: harnessScript,
	}

	// As the soft-fork hasn't yet activated _any_ transaction version
	// which uses the CSV opcode should be accepted. Since at this point,
	// CSV doesn't actually exist, it's just a NOP.
	for txVersion := int32(0); txVersion < 3; txVersion++ {
		// Create a trivially spendable output with a CSV lock-time of
		// 10 relative blocks.
		redeemScript, testUTXO, tx, err := createCSVOutput(r, t, outputAmt,
			relativeBlockLock, false)
		if err != nil {
			t.Fatalf("unable to create CSV encumbered output: %v", err)
		}

		// As the transaction is p2sh it should be accepted into the
		// mempool and found within the next generated block.
		if _, err := r.Node.SendRawTransaction(tx, true); err != nil {
			t.Fatalf("unable to broadcast tx: %v", err)
		}
		blocks, err := r.Node.Generate(1)
		if err != nil {
			t.Fatalf("unable to generate blocks: %v", err)
		}
		txid := tx.TxHash()
		assertTxInBlock(r, t, blocks[0], &txid)

		// Generate a custom transaction which spends the CSV output.
		sequenceNum := blockchain.LockTimeToSequence(false, 10)
		spendingTx, err := spendCSVOutput(redeemScript, testUTXO,
			sequenceNum, sweepOutput, txVersion)
		if err != nil {
			t.Fatalf("unable to spend csv output: %v", err)
		}

		// This transaction should be rejected from the mempool since
		// CSV validation is already mempool policy pre-fork.
		_, err = r.Node.SendRawTransaction(spendingTx, true)
		if err == nil {
			t.Fatalf("transaction should have been rejected, but was " +
				"instead accepted")
		}

		// However, this transaction should be accepted in a custom
		// generated block as CSV validation for scripts within blocks
		// shouldn't yet be active.
		txns := []*monautil.Tx{monautil.NewTx(spendingTx)}
		block, err := r.GenerateAndSubmitBlock(txns, -1, time.Time{})
		if err != nil {
			t.Fatalf("unable to submit block: %v", err)
		}
		txid = spendingTx.TxHash()
		assertTxInBlock(r, t, block.Hash(), &txid)
	}

	// At this point, the block height should be 107: we started at height
	// 101, then generated 2 blocks in each loop iteration above.
	assertChainHeight(r, t, 107)

	// With the height at 107 we need 200 blocks to be mined after the
	// genesis target period, so we mine 192 blocks. This'll put us at
	// height 299. The getblockchaininfo call checks the state for the
	// block AFTER the current height.
	numBlocks := (r.ActiveNet.MinerConfirmationWindow * 2) - 8
	if _, err := r.Node.Generate(numBlocks); err != nil {
		t.Fatalf("unable to generate blocks: %v", err)
	}

	assertChainHeight(r, t, 299)
	assertSoftForkStatus(r, t, csvKey, blockchain.ThresholdActive)

	// Knowing the number of outputs needed for the tests below, create a
	// fresh output for use within each of the test-cases below.
	const relativeTimeLock = 512
	const numTests = 8
	type csvOutput struct {
		RedeemScript []byte
		Utxo         *wire.OutPoint
		Timelock     int32
	}
	var spendableInputs [numTests]csvOutput

	// Create three outputs which have a block-based sequence locks, and
	// three outputs which use the above time based sequence lock.
	for i := 0; i < numTests; i++ {
		timeLock := relativeTimeLock
		isSeconds := true
		if i < 7 {
			timeLock = relativeBlockLock
			isSeconds = false
		}

		redeemScript, utxo, tx, err := createCSVOutput(r, t, outputAmt,
			int32(timeLock), isSeconds)
		if err != nil {
			t.Fatalf("unable to create CSV output: %v", err)
		}

		if _, err := r.Node.SendRawTransaction(tx, true); err != nil {
			t.Fatalf("unable to broadcast transaction: %v", err)
		}

		spendableInputs[i] = csvOutput{
			RedeemScript: redeemScript,
			Utxo:         utxo,
			Timelock:     int32(timeLock),
		}
	}

	// Mine a single block including all the transactions generated above.
	if _, err := r.Node.Generate(1); err != nil {
		t.Fatalf("unable to generate block: %v", err)
	}

	// Now mine 10 additional blocks giving the inputs generated above a
	// age of 11. Space out each block 10 minutes after the previous block.
	prevBlockHash, err := r.Node.GetBestBlockHash()
	if err != nil {
		t.Fatalf("unable to get prior block hash: %v", err)
	}
	prevBlock, err := r.Node.GetBlock(prevBlockHash)
	if err != nil {
		t.Fatalf("unable to get block: %v", err)
	}
	for i := 0; i < relativeBlockLock; i++ {
		timeStamp := prevBlock.Header.Timestamp.Add(time.Minute * 10)
		b, err := r.GenerateAndSubmitBlock(nil, -1, timeStamp)
		if err != nil {
			t.Fatalf("unable to generate block: %v", err)
		}

		prevBlock = b.MsgBlock()
	}

	// A helper function to create fully signed transactions in-line during
	// the array initialization below.
	var inputIndex uint32
	makeTxCase := func(sequenceNum uint32, txVersion int32) *wire.MsgTx {
		csvInput := spendableInputs[inputIndex]

		tx, err := spendCSVOutput(csvInput.RedeemScript, csvInput.Utxo,
			sequenceNum, sweepOutput, txVersion)
		if err != nil {
			t.Fatalf("unable to spend CSV output: %v", err)
		}

		inputIndex++
		return tx
	}

	tests := [numTests]struct {
		tx     *wire.MsgTx
		accept bool
	}{
		// A valid transaction with a single input a sequence number
		// creating a 100 block relative time-lock. This transaction
		// should be rejected as its version number is 1, and only tx
		// of version > 2 will trigger the CSV behavior.
		{
			tx:     makeTxCase(blockchain.LockTimeToSequence(false, 100), 1),
			accept: false,
		},
		// A transaction of version 2 spending a single input. The
		// input has a relative time-lock of 1 block, but the disable
		// bit it set. The transaction should be rejected as a result.
		{
			tx: makeTxCase(
				blockchain.LockTimeToSequence(false, 1)|wire.SequenceLockTimeDisabled,
				2,
			),
			accept: false,
		},
		// A v2 transaction with a single input having a 9 block
		// relative time lock. The referenced input is 11 blocks old,
		// but the CSV output requires a 10 block relative lock-time.
		// Therefore, the transaction should be rejected.
		{
			tx:     makeTxCase(blockchain.LockTimeToSequence(false, 9), 2),
			accept: false,
		},
		// A v2 transaction with a single input having a 10 block
		// relative time lock. The referenced input is 11 blocks old so
		// the transaction should be accepted.
		{
			tx:     makeTxCase(blockchain.LockTimeToSequence(false, 10), 2),
			accept: true,
		},
		// A v2 transaction with a single input having a 11 block
		// relative time lock. The input referenced has an input age of
		// 11 and the CSV op-code requires 10 blocks to have passed, so
		// this transaction should be accepted.
		{
			tx:     makeTxCase(blockchain.LockTimeToSequence(false, 11), 2),
			accept: true,
		},
		// A v2 transaction whose input has a 1000 blck relative time
		// lock.  This should be rejected as the input's age is only 11
		// blocks.
		{
			tx:     makeTxCase(blockchain.LockTimeToSequence(false, 1000), 2),
			accept: false,
		},
		// A v2 transaction with a single input having a 512,000 second
		// relative time-lock. This transaction should be rejected as 6
		// days worth of blocks haven't yet been mined. The referenced
		// input doesn't have sufficient age.
		{
			tx:     makeTxCase(blockchain.LockTimeToSequence(true, 512000), 2),
			accept: false,
		},
		// A v2 transaction whose single input has a 512 second
		// relative time-lock. This transaction should be accepted as
		// finalized.
		{
			tx:     makeTxCase(blockchain.LockTimeToSequence(true, 512), 2),
			accept: true,
		},
	}

	for i, test := range tests {
		txid, err := r.Node.SendRawTransaction(test.tx, true)
		switch {
		// Test case passes, nothing further to report.
		case test.accept && err == nil:

		// Transaction should have been accepted but we have a non-nil
		// error.
		case test.accept && err != nil:
			t.Fatalf("test #%d, transaction should be accepted, "+
				"but was rejected: %v", i, err)

		// Transaction should have been rejected, but it was accepted.
		case !test.accept && err == nil:
			t.Fatalf("test #%d, transaction should be rejected, "+
				"but was accepted", i)

		// Transaction was rejected as wanted, nothing more to do.
		case !test.accept && err != nil:
		}

		// If the transaction should be rejected, manually mine a block
		// with the non-final transaction. It should be rejected.
		if !test.accept {
			txns := []*monautil.Tx{monautil.NewTx(test.tx)}
			_, err := r.GenerateAndSubmitBlock(txns, -1, time.Time{})
			if err == nil {
				t.Fatalf("test #%d, invalid block accepted", i)
			}

			continue
		}

		// Generate a block, the transaction should be included within
		// the newly mined block.
		blockHashes, err := r.Node.Generate(1)
		if err != nil {
			t.Fatalf("unable to mine block: %v", err)
		}
		assertTxInBlock(r, t, blockHashes[0], txid)
	}
}<|MERGE_RESOLUTION|>--- conflicted
+++ resolved
@@ -108,13 +108,8 @@
 func TestBIP0113Activation(t *testing.T) {
 	t.Parallel()
 
-<<<<<<< HEAD
-	monadCfg := []string{"--rejectnonstd"}
-	r, err := rpctest.New(&chaincfg.SimNetParams, nil, monadCfg)
-=======
 	btcdCfg := []string{"--rejectnonstd"}
 	r, err := rpctest.New(&chaincfg.SimNetParams, nil, btcdCfg, "")
->>>>>>> e9c7a5ac
 	if err != nil {
 		t.Fatal("unable to create primary harness: ", err)
 	}
@@ -409,13 +404,8 @@
 	// (sequence locks) and BIP 112 rule-sets which add input-age based
 	// relative lock times.
 
-<<<<<<< HEAD
-	monadCfg := []string{"--rejectnonstd"}
-	r, err := rpctest.New(&chaincfg.SimNetParams, nil, monadCfg)
-=======
 	btcdCfg := []string{"--rejectnonstd"}
 	r, err := rpctest.New(&chaincfg.SimNetParams, nil, btcdCfg, "")
->>>>>>> e9c7a5ac
 	if err != nil {
 		t.Fatal("unable to create primary harness: ", err)
 	}
