// Copyright (c) 2016 The btcsuite developers
// Use of this source code is governed by an ISC
// license that can be found in the LICENSE file.

// This file is ignored during the regular tests due to the following build tag.
// +build rpctest

package integration

import (
	"bytes"
	"fmt"
	"os"
	"runtime/debug"
	"testing"

	"github.com/monasuite/monad/chaincfg"
	"github.com/monasuite/monad/integration/rpctest"
)

func testGetBestBlock(r *rpctest.Harness, t *testing.T) {
	_, prevbestHeight, err := r.Node.GetBestBlock()
	if err != nil {
		t.Fatalf("Call to `getbestblock` failed: %v", err)
	}

	// Create a new block connecting to the current tip.
	generatedBlockHashes, err := r.Node.Generate(1)
	if err != nil {
		t.Fatalf("Unable to generate block: %v", err)
	}

	bestHash, bestHeight, err := r.Node.GetBestBlock()
	if err != nil {
		t.Fatalf("Call to `getbestblock` failed: %v", err)
	}

	// Hash should be the same as the newly submitted block.
	if !bytes.Equal(bestHash[:], generatedBlockHashes[0][:]) {
		t.Fatalf("Block hashes do not match. Returned hash %v, wanted "+
			"hash %v", bestHash, generatedBlockHashes[0])
	}

	// Block height should now reflect newest height.
	if bestHeight != prevbestHeight+1 {
		t.Fatalf("Block heights do not match. Got %v, wanted %v",
			bestHeight, prevbestHeight+1)
	}
}

func testGetBlockCount(r *rpctest.Harness, t *testing.T) {
	// Save the current count.
	currentCount, err := r.Node.GetBlockCount()
	if err != nil {
		t.Fatalf("Unable to get block count: %v", err)
	}

	if _, err := r.Node.Generate(1); err != nil {
		t.Fatalf("Unable to generate block: %v", err)
	}

	// Count should have increased by one.
	newCount, err := r.Node.GetBlockCount()
	if err != nil {
		t.Fatalf("Unable to get block count: %v", err)
	}
	if newCount != currentCount+1 {
		t.Fatalf("Block count incorrect. Got %v should be %v",
			newCount, currentCount+1)
	}
}

func testGetBlockHash(r *rpctest.Harness, t *testing.T) {
	// Create a new block connecting to the current tip.
	generatedBlockHashes, err := r.Node.Generate(1)
	if err != nil {
		t.Fatalf("Unable to generate block: %v", err)
	}

	info, err := r.Node.GetInfo()
	if err != nil {
		t.Fatalf("call to getinfo cailed: %v", err)
	}

	blockHash, err := r.Node.GetBlockHash(int64(info.Blocks))
	if err != nil {
		t.Fatalf("Call to `getblockhash` failed: %v", err)
	}

	// Block hashes should match newly created block.
	if !bytes.Equal(generatedBlockHashes[0][:], blockHash[:]) {
		t.Fatalf("Block hashes do not match. Returned hash %v, wanted "+
			"hash %v", blockHash, generatedBlockHashes[0][:])
	}
}

var rpcTestCases = []rpctest.HarnessTestCase{
	testGetBestBlock,
	testGetBlockCount,
	testGetBlockHash,
}

var primaryHarness *rpctest.Harness

func TestMain(m *testing.M) {
	var err error

	// In order to properly test scenarios on as if we were on mainnet,
	// ensure that non-standard transactions aren't accepted into the
	// mempool or relayed.
<<<<<<< HEAD
	monadCfg := []string{"--rejectnonstd"}
	primaryHarness, err = rpctest.New(&chaincfg.SimNetParams, nil, monadCfg)
=======
	btcdCfg := []string{"--rejectnonstd"}
	primaryHarness, err = rpctest.New(
		&chaincfg.SimNetParams, nil, btcdCfg, "",
	)
>>>>>>> e9c7a5ac
	if err != nil {
		fmt.Println("unable to create primary harness: ", err)
		os.Exit(1)
	}

	// Initialize the primary mining node with a chain of length 125,
	// providing 25 mature coinbases to allow spending from for testing
	// purposes.
	if err := primaryHarness.SetUp(true, 25); err != nil {
		fmt.Println("unable to setup test chain: ", err)

		// Even though the harness was not fully setup, it still needs
		// to be torn down to ensure all resources such as temp
		// directories are cleaned up.  The error is intentionally
		// ignored since this is already an error path and nothing else
		// could be done about it anyways.
		_ = primaryHarness.TearDown()
		os.Exit(1)
	}

	exitCode := m.Run()

	// Clean up any active harnesses that are still currently running.This
	// includes removing all temporary directories, and shutting down any
	// created processes.
	if err := rpctest.TearDownAll(); err != nil {
		fmt.Println("unable to tear down all harnesses: ", err)
		os.Exit(1)
	}

	os.Exit(exitCode)
}

func TestRpcServer(t *testing.T) {
	var currentTestNum int
	defer func() {
		// If one of the integration tests caused a panic within the main
		// goroutine, then tear down all the harnesses in order to avoid
		// any leaked monad processes.
		if r := recover(); r != nil {
			fmt.Println("recovering from test panic: ", r)
			if err := rpctest.TearDownAll(); err != nil {
				fmt.Println("unable to tear down all harnesses: ", err)
			}
			t.Fatalf("test #%v panicked: %s", currentTestNum, debug.Stack())
		}
	}()

	for _, testCase := range rpcTestCases {
		testCase(primaryHarness, t)

		currentTestNum++
	}
}<|MERGE_RESOLUTION|>--- conflicted
+++ resolved
@@ -108,15 +108,10 @@
 	// In order to properly test scenarios on as if we were on mainnet,
 	// ensure that non-standard transactions aren't accepted into the
 	// mempool or relayed.
-<<<<<<< HEAD
-	monadCfg := []string{"--rejectnonstd"}
-	primaryHarness, err = rpctest.New(&chaincfg.SimNetParams, nil, monadCfg)
-=======
 	btcdCfg := []string{"--rejectnonstd"}
 	primaryHarness, err = rpctest.New(
 		&chaincfg.SimNetParams, nil, btcdCfg, "",
 	)
->>>>>>> e9c7a5ac
 	if err != nil {
 		fmt.Println("unable to create primary harness: ", err)
 		os.Exit(1)
