// Copyright (c) 2016-2017 The btcsuite developers
// Use of this source code is governed by an ISC
// license that can be found in the LICENSE file.

package rpctest

import (
	"bytes"
	"encoding/binary"
	"fmt"
	"sync"

	"github.com/wakiyamap/monad/blockchain"
	"github.com/wakiyamap/monad/btcec"
	"github.com/wakiyamap/monad/chaincfg"
	"github.com/wakiyamap/monad/chaincfg/chainhash"
	"github.com/wakiyamap/monad/rpcclient"
	"github.com/wakiyamap/monad/txscript"
	"github.com/wakiyamap/monad/wire"
	"github.com/wakiyamap/monautil"
	"github.com/wakiyamap/monautil/hdkeychain"
)

var (
	// hdSeed is the BIP 32 seed used by the memWallet to initialize it's
	// HD root key. This value is hard coded in order to ensure
	// deterministic behavior across test runs.
	hdSeed = [chainhash.HashSize]byte{
		0x79, 0xa6, 0x1a, 0xdb, 0xc6, 0xe5, 0xa2, 0xe1,
		0x39, 0xd2, 0x71, 0x3a, 0x54, 0x6e, 0xc7, 0xc8,
		0x75, 0x63, 0x2e, 0x75, 0xf1, 0xdf, 0x9c, 0x3f,
		0xa6, 0x01, 0x00, 0x00, 0x00, 0x00, 0x00, 0x00,
	}
)

// utxo represents an unspent output spendable by the memWallet. The maturity
// height of the transaction is recorded in order to properly observe the
// maturity period of direct coinbase outputs.
type utxo struct {
	pkScript       []byte
	value          monautil.Amount
	keyIndex       uint32
	maturityHeight int32
	isLocked       bool
}

// isMature returns true if the target utxo is considered "mature" at the
// passed block height. Otherwise, false is returned.
func (u *utxo) isMature(height int32) bool {
	return height >= u.maturityHeight
}

// chainUpdate encapsulates an update to the current main chain. This struct is
// used to sync up the memWallet each time a new block is connected to the main
// chain.
type chainUpdate struct {
	blockHeight  int32
	filteredTxns []*monautil.Tx
	isConnect    bool // True if connect, false if disconnect
}

// undoEntry is functionally the opposite of a chainUpdate. An undoEntry is
// created for each new block received, then stored in a log in order to
// properly handle block re-orgs.
type undoEntry struct {
	utxosDestroyed map[wire.OutPoint]*utxo
	utxosCreated   []wire.OutPoint
}

// memWallet is a simple in-memory wallet whose purpose is to provide basic
// wallet functionality to the harness. The wallet uses a hard-coded HD key
// hierarchy which promotes reproducibility between harness test runs.
type memWallet struct {
	coinbaseKey  *btcec.PrivateKey
	coinbaseAddr monautil.Address

	// hdRoot is the root master private key for the wallet.
	hdRoot *hdkeychain.ExtendedKey

	// hdIndex is the next available key index offset from the hdRoot.
	hdIndex uint32

	// currentHeight is the latest height the wallet is known to be synced
	// to.
	currentHeight int32

	// addrs tracks all addresses belonging to the wallet. The addresses
	// are indexed by their keypath from the hdRoot.
	addrs map[uint32]monautil.Address

	// utxos is the set of utxos spendable by the wallet.
	utxos map[wire.OutPoint]*utxo

	// reorgJournal is a map storing an undo entry for each new block
	// received. Once a block is disconnected, the undo entry for the
	// particular height is evaluated, thereby rewinding the effect of the
	// disconnected block on the wallet's set of spendable utxos.
	reorgJournal map[int32]*undoEntry

	chainUpdates      []*chainUpdate
	chainUpdateSignal chan struct{}
	chainMtx          sync.Mutex

	net *chaincfg.Params

	rpc *rpcclient.Client

	sync.RWMutex
}

// newMemWallet creates and returns a fully initialized instance of the
// memWallet given a particular blockchain's parameters.
func newMemWallet(net *chaincfg.Params, harnessID uint32) (*memWallet, error) {
	// The wallet's final HD seed is: hdSeed || harnessID. This method
	// ensures that each harness instance uses a deterministic root seed
	// based on its harness ID.
	var harnessHDSeed [chainhash.HashSize + 4]byte
	copy(harnessHDSeed[:], hdSeed[:])
	binary.BigEndian.PutUint32(harnessHDSeed[:chainhash.HashSize], harnessID)

	hdRoot, err := hdkeychain.NewMaster(harnessHDSeed[:], net)
	if err != nil {
		return nil, nil
	}

	// The first child key from the hd root is reserved as the coinbase
	// generation address.
	coinbaseChild, err := hdRoot.Child(0)
	if err != nil {
		return nil, err
	}
	coinbaseKey, err := coinbaseChild.ECPrivKey()
	if err != nil {
		return nil, err
	}
	coinbaseAddr, err := keyToAddr(coinbaseKey, net)
	if err != nil {
		return nil, err
	}

	// Track the coinbase generation address to ensure we properly track
	// newly generated bitcoin we can spend.
	addrs := make(map[uint32]monautil.Address)
	addrs[0] = coinbaseAddr

	return &memWallet{
		net:               net,
		coinbaseKey:       coinbaseKey,
		coinbaseAddr:      coinbaseAddr,
		hdIndex:           1,
		hdRoot:            hdRoot,
		addrs:             addrs,
		utxos:             make(map[wire.OutPoint]*utxo),
		chainUpdateSignal: make(chan struct{}),
		reorgJournal:      make(map[int32]*undoEntry),
	}, nil
}

// Start launches all goroutines required for the wallet to function properly.
func (m *memWallet) Start() {
	go m.chainSyncer()
}

// SyncedHeight returns the height the wallet is known to be synced to.
//
// This function is safe for concurrent access.
func (m *memWallet) SyncedHeight() int32 {
	m.RLock()
	defer m.RUnlock()
	return m.currentHeight
}

// SetRPCClient saves the passed rpc connection to monad as the wallet's
// personal rpc connection.
func (m *memWallet) SetRPCClient(rpcClient *rpcclient.Client) {
	m.rpc = rpcClient
}

// IngestBlock is a call-back which is to be triggered each time a new block is
// connected to the main chain. It queues the update for the chain syncer,
// calling the private version in sequential order.
func (m *memWallet) IngestBlock(height int32, header *wire.BlockHeader, filteredTxns []*monautil.Tx) {
	// Append this new chain update to the end of the queue of new chain
	// updates.
	m.chainMtx.Lock()
	m.chainUpdates = append(m.chainUpdates, &chainUpdate{height,
		filteredTxns, true})
	m.chainMtx.Unlock()

	// Launch a goroutine to signal the chainSyncer that a new update is
	// available. We do this in a new goroutine in order to avoid blocking
	// the main loop of the rpc client.
	go func() {
		m.chainUpdateSignal <- struct{}{}
	}()
}

// ingestBlock updates the wallet's internal utxo state based on the outputs
// created and destroyed within each block.
func (m *memWallet) ingestBlock(update *chainUpdate) {
	// Update the latest synced height, then process each filtered
	// transaction in the block creating and destroying utxos within
	// the wallet as a result.
	m.currentHeight = update.blockHeight
	undo := &undoEntry{
		utxosDestroyed: make(map[wire.OutPoint]*utxo),
	}
	for _, tx := range update.filteredTxns {
		mtx := tx.MsgTx()
		isCoinbase := blockchain.IsCoinBaseTx(mtx)
		txHash := mtx.TxHash()
		m.evalOutputs(mtx.TxOut, &txHash, isCoinbase, undo)
		m.evalInputs(mtx.TxIn, undo)
	}

	// Finally, record the undo entry for this block so we can
	// properly update our internal state in response to the block
	// being re-org'd from the main chain.
	m.reorgJournal[update.blockHeight] = undo
}

// chainSyncer is a goroutine dedicated to processing new blocks in order to
// keep the wallet's utxo state up to date.
//
// NOTE: This MUST be run as a goroutine.
func (m *memWallet) chainSyncer() {
	var update *chainUpdate

	for range m.chainUpdateSignal {
		// A new update is available, so pop the new chain update from
		// the front of the update queue.
		m.chainMtx.Lock()
		update = m.chainUpdates[0]
		m.chainUpdates[0] = nil // Set to nil to prevent GC leak.
		m.chainUpdates = m.chainUpdates[1:]
		m.chainMtx.Unlock()

		m.Lock()
		if update.isConnect {
			m.ingestBlock(update)
		} else {
			m.unwindBlock(update)
		}
		m.Unlock()
	}
}

// evalOutputs evaluates each of the passed outputs, creating a new matching
// utxo within the wallet if we're able to spend the output.
func (m *memWallet) evalOutputs(outputs []*wire.TxOut, txHash *chainhash.Hash,
	isCoinbase bool, undo *undoEntry) {

	for i, output := range outputs {
		pkScript := output.PkScript

		// Scan all the addresses we currently control to see if the
		// output is paying to us.
		for keyIndex, addr := range m.addrs {
			pkHash := addr.ScriptAddress()
			if !bytes.Contains(pkScript, pkHash) {
				continue
			}

			// If this is a coinbase output, then we mark the
			// maturity height at the proper block height in the
			// future.
			var maturityHeight int32
			if isCoinbase {
				maturityHeight = m.currentHeight + int32(m.net.CoinbaseMaturity)
			}

			op := wire.OutPoint{Hash: *txHash, Index: uint32(i)}
			m.utxos[op] = &utxo{
				value:          monautil.Amount(output.Value),
				keyIndex:       keyIndex,
				maturityHeight: maturityHeight,
				pkScript:       pkScript,
			}
			undo.utxosCreated = append(undo.utxosCreated, op)
		}
	}
}

// evalInputs scans all the passed inputs, destroying any utxos within the
// wallet which are spent by an input.
func (m *memWallet) evalInputs(inputs []*wire.TxIn, undo *undoEntry) {
	for _, txIn := range inputs {
		op := txIn.PreviousOutPoint
		oldUtxo, ok := m.utxos[op]
		if !ok {
			continue
		}

		undo.utxosDestroyed[op] = oldUtxo
		delete(m.utxos, op)
	}
}

// UnwindBlock is a call-back which is to be executed each time a block is
// disconnected from the main chain. It queues the update for the chain syncer,
// calling the private version in sequential order.
func (m *memWallet) UnwindBlock(height int32, header *wire.BlockHeader) {
	// Append this new chain update to the end of the queue of new chain
	// updates.
	m.chainMtx.Lock()
	m.chainUpdates = append(m.chainUpdates, &chainUpdate{height,
		nil, false})
	m.chainMtx.Unlock()

	// Launch a goroutine to signal the chainSyncer that a new update is
	// available. We do this in a new goroutine in order to avoid blocking
	// the main loop of the rpc client.
	go func() {
		m.chainUpdateSignal <- struct{}{}
	}()
}

// unwindBlock undoes the effect that a particular block had on the wallet's
// internal utxo state.
func (m *memWallet) unwindBlock(update *chainUpdate) {
	undo := m.reorgJournal[update.blockHeight]

	for _, utxo := range undo.utxosCreated {
		delete(m.utxos, utxo)
	}

	for outPoint, utxo := range undo.utxosDestroyed {
		m.utxos[outPoint] = utxo
	}

	delete(m.reorgJournal, update.blockHeight)
}

// newAddress returns a new address from the wallet's hd key chain.  It also
// loads the address into the RPC client's transaction filter to ensure any
// transactions that involve it are delivered via the notifications.
func (m *memWallet) newAddress() (monautil.Address, error) {
	index := m.hdIndex

	childKey, err := m.hdRoot.Child(index)
	if err != nil {
		return nil, err
	}
	privKey, err := childKey.ECPrivKey()
	if err != nil {
		return nil, err
	}

	addr, err := keyToAddr(privKey, m.net)
	if err != nil {
		return nil, err
	}

	err = m.rpc.LoadTxFilter(false, []monautil.Address{addr}, nil)
	if err != nil {
		return nil, err
	}

	m.addrs[index] = addr

	m.hdIndex++

	return addr, nil
}

// NewAddress returns a fresh address spendable by the wallet.
//
// This function is safe for concurrent access.
func (m *memWallet) NewAddress() (monautil.Address, error) {
	m.Lock()
	defer m.Unlock()

	return m.newAddress()
}

// fundTx attempts to fund a transaction sending amt bitcoin. The coins are
// selected such that the final amount spent pays enough fees as dictated by the
// passed fee rate. The passed fee rate should be expressed in
// satoshis-per-byte. The transaction being funded can optionally include a
// change output indicated by the change boolean.
//
// NOTE: The memWallet's mutex must be held when this function is called.
<<<<<<< HEAD
func (m *memWallet) fundTx(tx *wire.MsgTx, amt monautil.Amount, feeRate monautil.Amount) error {
=======
func (m *memWallet) fundTx(tx *wire.MsgTx, amt btcutil.Amount,
	feeRate btcutil.Amount, change bool) error {

>>>>>>> 2a560b20
	const (
		// spendSize is the largest number of bytes of a sigScript
		// which spends a p2pkh output: OP_DATA_73 <sig> OP_DATA_33 <pubkey>
		spendSize = 1 + 73 + 1 + 33
	)

	var (
		amtSelected monautil.Amount
		txSize      int
	)

	for outPoint, utxo := range m.utxos {
		// Skip any outputs that are still currently immature or are
		// currently locked.
		if !utxo.isMature(m.currentHeight) || utxo.isLocked {
			continue
		}

		amtSelected += utxo.value

		// Add the selected output to the transaction, updating the
		// current tx size while accounting for the size of the future
		// sigScript.
		tx.AddTxIn(wire.NewTxIn(&outPoint, nil, nil))
		txSize = tx.SerializeSize() + spendSize*len(tx.TxIn)

		// Calculate the fee required for the txn at this point
		// observing the specified fee rate. If we don't have enough
		// coins from he current amount selected to pay the fee, then
		// continue to grab more coins.
		reqFee := monautil.Amount(txSize * int(feeRate))
		if amtSelected-reqFee < amt {
			continue
		}

		// If we have any change left over and we should create a change
		// output, then add an additional output to the transaction
		// reserved for it.
		changeVal := amtSelected - amt - reqFee
		if changeVal > 0 && change {
			addr, err := m.newAddress()
			if err != nil {
				return err
			}
			pkScript, err := txscript.PayToAddrScript(addr)
			if err != nil {
				return err
			}
			changeOutput := &wire.TxOut{
				Value:    int64(changeVal),
				PkScript: pkScript,
			}
			tx.AddTxOut(changeOutput)
		}

		return nil
	}

	// If we've reached this point, then coin selection failed due to an
	// insufficient amount of coins.
	return fmt.Errorf("not enough funds for coin selection")
}

// SendOutputs creates, then sends a transaction paying to the specified output
// while observing the passed fee rate. The passed fee rate should be expressed
// in satoshis-per-byte.
func (m *memWallet) SendOutputs(outputs []*wire.TxOut,
	feeRate monautil.Amount) (*chainhash.Hash, error) {

	tx, err := m.CreateTransaction(outputs, feeRate, true)
	if err != nil {
		return nil, err
	}

	return m.rpc.SendRawTransaction(tx, true)
}

// SendOutputsWithoutChange creates and sends a transaction that pays to the
// specified outputs while observing the passed fee rate and ignoring a change
// output. The passed fee rate should be expressed in sat/b.
func (m *memWallet) SendOutputsWithoutChange(outputs []*wire.TxOut,
	feeRate btcutil.Amount) (*chainhash.Hash, error) {

	tx, err := m.CreateTransaction(outputs, feeRate, false)
	if err != nil {
		return nil, err
	}

	return m.rpc.SendRawTransaction(tx, true)
}

// CreateTransaction returns a fully signed transaction paying to the specified
// outputs while observing the desired fee rate. The passed fee rate should be
// expressed in satoshis-per-byte. The transaction being created can optionally
// include a change output indicated by the change boolean.
//
// This function is safe for concurrent access.
<<<<<<< HEAD
func (m *memWallet) CreateTransaction(outputs []*wire.TxOut, feeRate monautil.Amount) (*wire.MsgTx, error) {
=======
func (m *memWallet) CreateTransaction(outputs []*wire.TxOut,
	feeRate btcutil.Amount, change bool) (*wire.MsgTx, error) {

>>>>>>> 2a560b20
	m.Lock()
	defer m.Unlock()

	tx := wire.NewMsgTx(wire.TxVersion)

	// Tally up the total amount to be sent in order to perform coin
	// selection shortly below.
	var outputAmt monautil.Amount
	for _, output := range outputs {
		outputAmt += monautil.Amount(output.Value)
		tx.AddTxOut(output)
	}

	// Attempt to fund the transaction with spendable utxos.
	if err := m.fundTx(tx, outputAmt, feeRate, change); err != nil {
		return nil, err
	}

	// Populate all the selected inputs with valid sigScript for spending.
	// Along the way record all outputs being spent in order to avoid a
	// potential double spend.
	spentOutputs := make([]*utxo, 0, len(tx.TxIn))
	for i, txIn := range tx.TxIn {
		outPoint := txIn.PreviousOutPoint
		utxo := m.utxos[outPoint]

		extendedKey, err := m.hdRoot.Child(utxo.keyIndex)
		if err != nil {
			return nil, err
		}

		privKey, err := extendedKey.ECPrivKey()
		if err != nil {
			return nil, err
		}

		sigScript, err := txscript.SignatureScript(tx, i, utxo.pkScript,
			txscript.SigHashAll, privKey, true)
		if err != nil {
			return nil, err
		}

		txIn.SignatureScript = sigScript

		spentOutputs = append(spentOutputs, utxo)
	}

	// As these outputs are now being spent by this newly created
	// transaction, mark the outputs are "locked". This action ensures
	// these outputs won't be double spent by any subsequent transactions.
	// These locked outputs can be freed via a call to UnlockOutputs.
	for _, utxo := range spentOutputs {
		utxo.isLocked = true
	}

	return tx, nil
}

// UnlockOutputs unlocks any outputs which were previously locked due to
// being selected to fund a transaction via the CreateTransaction method.
//
// This function is safe for concurrent access.
func (m *memWallet) UnlockOutputs(inputs []*wire.TxIn) {
	m.Lock()
	defer m.Unlock()

	for _, input := range inputs {
		utxo, ok := m.utxos[input.PreviousOutPoint]
		if !ok {
			continue
		}

		utxo.isLocked = false
	}
}

// ConfirmedBalance returns the confirmed balance of the wallet.
//
// This function is safe for concurrent access.
func (m *memWallet) ConfirmedBalance() monautil.Amount {
	m.RLock()
	defer m.RUnlock()

	var balance monautil.Amount
	for _, utxo := range m.utxos {
		// Prevent any immature or locked outputs from contributing to
		// the wallet's total confirmed balance.
		if !utxo.isMature(m.currentHeight) || utxo.isLocked {
			continue
		}

		balance += utxo.value
	}

	return balance
}

// keyToAddr maps the passed private to corresponding p2pkh address.
func keyToAddr(key *btcec.PrivateKey, net *chaincfg.Params) (monautil.Address, error) {
	serializedKey := key.PubKey().SerializeCompressed()
	pubKeyAddr, err := monautil.NewAddressPubKey(serializedKey, net)
	if err != nil {
		return nil, err
	}
	return pubKeyAddr.AddressPubKeyHash(), nil
}<|MERGE_RESOLUTION|>--- conflicted
+++ resolved
@@ -380,13 +380,9 @@
 // change output indicated by the change boolean.
 //
 // NOTE: The memWallet's mutex must be held when this function is called.
-<<<<<<< HEAD
-func (m *memWallet) fundTx(tx *wire.MsgTx, amt monautil.Amount, feeRate monautil.Amount) error {
-=======
-func (m *memWallet) fundTx(tx *wire.MsgTx, amt btcutil.Amount,
-	feeRate btcutil.Amount, change bool) error {
-
->>>>>>> 2a560b20
+func (m *memWallet) fundTx(tx *wire.MsgTx, amt monautil.Amount,
+	feeRate monautil.Amount, change bool) error {
+
 	const (
 		// spendSize is the largest number of bytes of a sigScript
 		// which spends a p2pkh output: OP_DATA_73 <sig> OP_DATA_33 <pubkey>
@@ -468,7 +464,7 @@
 // specified outputs while observing the passed fee rate and ignoring a change
 // output. The passed fee rate should be expressed in sat/b.
 func (m *memWallet) SendOutputsWithoutChange(outputs []*wire.TxOut,
-	feeRate btcutil.Amount) (*chainhash.Hash, error) {
+	feeRate monautil.Amount) (*chainhash.Hash, error) {
 
 	tx, err := m.CreateTransaction(outputs, feeRate, false)
 	if err != nil {
@@ -484,13 +480,9 @@
 // include a change output indicated by the change boolean.
 //
 // This function is safe for concurrent access.
-<<<<<<< HEAD
-func (m *memWallet) CreateTransaction(outputs []*wire.TxOut, feeRate monautil.Amount) (*wire.MsgTx, error) {
-=======
 func (m *memWallet) CreateTransaction(outputs []*wire.TxOut,
-	feeRate btcutil.Amount, change bool) (*wire.MsgTx, error) {
-
->>>>>>> 2a560b20
+	feeRate monautil.Amount, change bool) (*wire.MsgTx, error) {
+
 	m.Lock()
 	defer m.Unlock()
 
