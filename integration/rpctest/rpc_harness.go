--- conflicted
+++ resolved
@@ -362,7 +362,7 @@
 //
 // This function is safe for concurrent access.
 func (h *Harness) SendOutputsWithoutChange(targetOutputs []*wire.TxOut,
-	feeRate btcutil.Amount) (*chainhash.Hash, error) {
+	feeRate monautil.Amount) (*chainhash.Hash, error) {
 
 	return h.wallet.SendOutputsWithoutChange(targetOutputs, feeRate)
 }
@@ -379,11 +379,7 @@
 //
 // This function is safe for concurrent access.
 func (h *Harness) CreateTransaction(targetOutputs []*wire.TxOut,
-<<<<<<< HEAD
-	feeRate monautil.Amount) (*wire.MsgTx, error) {
-=======
-	feeRate btcutil.Amount, change bool) (*wire.MsgTx, error) {
->>>>>>> 2a560b20
+	feeRate monautil.Amount, change bool) (*wire.MsgTx, error) {
 
 	return h.wallet.CreateTransaction(targetOutputs, feeRate, change)
 }
