// Copyright (c) 2016-2017 The btcsuite developers
// Use of this source code is governed by an ISC
// license that can be found in the LICENSE file.

package rpctest

import (
	"fmt"
	"io/ioutil"
	"math/rand"
	"net"
	"os"
	"path/filepath"
	"strconv"
	"sync"
	"testing"
	"time"

	"github.com/monasuite/monad/chaincfg"
	"github.com/monasuite/monad/chaincfg/chainhash"
	"github.com/monasuite/monad/rpcclient"
	"github.com/monasuite/monad/wire"
	"github.com/monasuite/monautil"
)

const (
	// These constants define the minimum and maximum p2p and rpc port
	// numbers used by a test harness.  The min port is inclusive while the
	// max port is exclusive.
	minPeerPort = 10000
	maxPeerPort = 35000
	minRPCPort  = maxPeerPort
	maxRPCPort  = 60000

	// BlockVersion is the default block version used when generating
	// blocks.
	BlockVersion = 4

	// DefaultMaxConnectionRetries is the default number of times we re-try
	// to connect to the node after starting it.
	DefaultMaxConnectionRetries = 20

	// DefaultConnectionRetryTimeout is the default duration we wait between
	// two connection attempts.
	DefaultConnectionRetryTimeout = 50 * time.Millisecond
)

var (
	// current number of active test nodes.
	numTestInstances = 0

	// testInstances is a private package-level slice used to keep track of
	// all active test harnesses. This global can be used to perform
	// various "joins", shutdown several active harnesses after a test,
	// etc.
	testInstances = make(map[string]*Harness)

	// Used to protest concurrent access to above declared variables.
	harnessStateMtx sync.RWMutex

	// ListenAddressGenerator is a function that is used to generate two
	// listen addresses (host:port), one for the P2P listener and one for
	// the RPC listener. This is exported to allow overwriting of the
	// default behavior which isn't very concurrency safe (just selecting
	// a random port can produce collisions and therefore flakes).
	ListenAddressGenerator = generateListeningAddresses
)

// HarnessTestCase represents a test-case which utilizes an instance of the
// Harness to exercise functionality.
type HarnessTestCase func(r *Harness, t *testing.T)

// Harness fully encapsulates an active monad process to provide a unified
// platform for creating rpc driven integration tests involving monad. The
// active monad node will typically be run in simnet mode in order to allow for
// easy generation of test blockchains.  The active monad process is fully
// managed by Harness, which handles the necessary initialization, and teardown
// of the process along with any temporary directories created as a result.
// Multiple Harness instances may be run concurrently, in order to allow for
// testing complex scenarios involving multiple nodes. The harness also
// includes an in-memory wallet to streamline various classes of tests.
type Harness struct {
	// ActiveNet is the parameters of the blockchain the Harness belongs
	// to.
	ActiveNet *chaincfg.Params

	// MaxConnRetries is the maximum number of times we re-try to connect to
	// the node after starting it.
	MaxConnRetries int

	// ConnectionRetryTimeout is the duration we wait between two connection
	// attempts.
	ConnectionRetryTimeout time.Duration

	Client      *rpcclient.Client
	BatchClient *rpcclient.Client
	node        *node
	handlers    *rpcclient.NotificationHandlers

	wallet *memWallet

	testNodeDir string
	nodeNum     int

	sync.Mutex
}

// New creates and initializes new instance of the rpc test harness.
// Optionally, websocket handlers and a specified configuration may be passed.
// In the case that a nil config is passed, a default configuration will be
// used. If a custom btcd executable is specified, it will be used to start the
// harness node. Otherwise a new binary is built on demand.
//
// NOTE: This function is safe for concurrent access.
func New(activeNet *chaincfg.Params, handlers *rpcclient.NotificationHandlers,
	extraArgs []string, customExePath string) (*Harness, error) {

	harnessStateMtx.Lock()
	defer harnessStateMtx.Unlock()

	// Add a flag for the appropriate network type based on the provided
	// chain params.
	switch activeNet.Net {
	case wire.MainNet:
		// No extra flags since mainnet is the default
	case wire.TestNet4:
		extraArgs = append(extraArgs, "--testnet")
	case wire.TestNet:
		extraArgs = append(extraArgs, "--regtest")
	case wire.SimNet:
		extraArgs = append(extraArgs, "--simnet")
	default:
		return nil, fmt.Errorf("rpctest.New must be called with one " +
			"of the supported chain networks")
	}

	testDir, err := baseDir()
	if err != nil {
		return nil, err
	}

	harnessID := strconv.Itoa(numTestInstances)
	nodeTestData, err := ioutil.TempDir(testDir, "harness-"+harnessID)
	if err != nil {
		return nil, err
	}

	certFile := filepath.Join(nodeTestData, "rpc.cert")
	keyFile := filepath.Join(nodeTestData, "rpc.key")
	if err := genCertPair(certFile, keyFile); err != nil {
		return nil, err
	}

	wallet, err := newMemWallet(activeNet, uint32(numTestInstances))
	if err != nil {
		return nil, err
	}

	miningAddr := fmt.Sprintf("--miningaddr=%s", wallet.coinbaseAddr)
	extraArgs = append(extraArgs, miningAddr)

	config, err := newConfig(
		"rpctest", certFile, keyFile, extraArgs, customExePath,
	)
	if err != nil {
		return nil, err
	}

	// Generate p2p+rpc listening addresses.
	config.listen, config.rpcListen = ListenAddressGenerator()

	// Create the testing node bounded to the simnet.
	node, err := newNode(config, nodeTestData)
	if err != nil {
		return nil, err
	}

	nodeNum := numTestInstances
	numTestInstances++

	if handlers == nil {
		handlers = &rpcclient.NotificationHandlers{}
	}

	// If a handler for the OnFilteredBlock{Connected,Disconnected} callback
	// callback has already been set, then create a wrapper callback which
	// executes both the currently registered callback and the mem wallet's
	// callback.
	if handlers.OnFilteredBlockConnected != nil {
		obc := handlers.OnFilteredBlockConnected
		handlers.OnFilteredBlockConnected = func(height int32, header *wire.BlockHeader, filteredTxns []*monautil.Tx) {
			wallet.IngestBlock(height, header, filteredTxns)
			obc(height, header, filteredTxns)
		}
	} else {
		// Otherwise, we can claim the callback ourselves.
		handlers.OnFilteredBlockConnected = wallet.IngestBlock
	}
	if handlers.OnFilteredBlockDisconnected != nil {
		obd := handlers.OnFilteredBlockDisconnected
		handlers.OnFilteredBlockDisconnected = func(height int32, header *wire.BlockHeader) {
			wallet.UnwindBlock(height, header)
			obd(height, header)
		}
	} else {
		handlers.OnFilteredBlockDisconnected = wallet.UnwindBlock
	}

	h := &Harness{
		handlers:               handlers,
		node:                   node,
		MaxConnRetries:         DefaultMaxConnectionRetries,
		ConnectionRetryTimeout: DefaultConnectionRetryTimeout,
		testNodeDir:            nodeTestData,
		ActiveNet:              activeNet,
		nodeNum:                nodeNum,
		wallet:                 wallet,
	}

	// Track this newly created test instance within the package level
	// global map of all active test instances.
	testInstances[h.testNodeDir] = h

	return h, nil
}

// SetUp initializes the rpc test state. Initialization includes: starting up a
// simnet node, creating a websockets client and connecting to the started
// node, and finally: optionally generating and submitting a testchain with a
// configurable number of mature coinbase outputs coinbase outputs.
//
// NOTE: This method and TearDown should always be called from the same
// goroutine as they are not concurrent safe.
func (h *Harness) SetUp(createTestChain bool, numMatureOutputs uint32) error {
	// Start the monad node itself. This spawns a new process which will be
	// managed
	if err := h.node.start(); err != nil {
		return err
	}
	if err := h.connectRPCClient(); err != nil {
		return err
	}

	h.wallet.Start()

	// Filter transactions that pay to the coinbase associated with the
	// wallet.
<<<<<<< HEAD
	filterAddrs := []monautil.Address{h.wallet.coinbaseAddr}
	if err := h.Node.LoadTxFilter(true, filterAddrs, nil); err != nil {
=======
	filterAddrs := []btcutil.Address{h.wallet.coinbaseAddr}
	if err := h.Client.LoadTxFilter(true, filterAddrs, nil); err != nil {
>>>>>>> dff2198f
		return err
	}

	// Ensure monad properly dispatches our registered call-back for each new
	// block. Otherwise, the memWallet won't function properly.
	if err := h.Client.NotifyBlocks(); err != nil {
		return err
	}

	// Create a test chain with the desired number of mature coinbase
	// outputs.
	if createTestChain && numMatureOutputs != 0 {
		numToGenerate := (uint32(h.ActiveNet.CoinbaseMaturity) +
			numMatureOutputs)
		_, err := h.Client.Generate(numToGenerate)
		if err != nil {
			return err
		}
	}

	// Block until the wallet has fully synced up to the tip of the main
	// chain.
	_, height, err := h.Client.GetBestBlock()
	if err != nil {
		return err
	}
	ticker := time.NewTicker(time.Millisecond * 100)
	for range ticker.C {
		walletHeight := h.wallet.SyncedHeight()
		if walletHeight == height {
			break
		}
	}
	ticker.Stop()

	return nil
}

// tearDown stops the running rpc test instance.  All created processes are
// killed, and temporary directories removed.
//
// This function MUST be called with the harness state mutex held (for writes).
func (h *Harness) tearDown() error {
	if h.Client != nil {
		h.Client.Shutdown()
	}

	if h.BatchClient != nil {
		h.BatchClient.Shutdown()
	}

	if err := h.node.shutdown(); err != nil {
		return err
	}

	if err := os.RemoveAll(h.testNodeDir); err != nil {
		return err
	}

	delete(testInstances, h.testNodeDir)

	return nil
}

// TearDown stops the running rpc test instance. All created processes are
// killed, and temporary directories removed.
//
// NOTE: This method and SetUp should always be called from the same goroutine
// as they are not concurrent safe.
func (h *Harness) TearDown() error {
	harnessStateMtx.Lock()
	defer harnessStateMtx.Unlock()

	return h.tearDown()
}

// connectRPCClient attempts to establish an RPC connection to the created monad
// process belonging to this Harness instance. If the initial connection
// attempt fails, this function will retry h.maxConnRetries times, backing off
// the time between subsequent attempts. If after h.maxConnRetries attempts,
// we're not able to establish a connection, this function returns with an
// error.
func (h *Harness) connectRPCClient() error {
	var client, batchClient *rpcclient.Client
	var err error

	rpcConf := h.node.config.rpcConnConfig()
	batchConf := h.node.config.rpcConnConfig()
	batchConf.HTTPPostMode = true
	for i := 0; i < h.MaxConnRetries; i++ {
		fail := false
		if client == nil {
			if client, err = rpcclient.New(&rpcConf, h.handlers); err != nil {
				time.Sleep(time.Duration(i) * h.ConnectionRetryTimeout)
				fail = true
			}
		}
		if batchClient == nil {
			if batchClient, err = rpcclient.NewBatch(&batchConf); err != nil {
				time.Sleep(time.Duration(i) * h.ConnectionRetryTimeout)
				fail = true
			}
		}
		if !fail {
			break
		}
	}

	if client == nil || batchClient == nil {
		return fmt.Errorf("connection timeout")
	}

	h.Client = client
	h.wallet.SetRPCClient(client)
	h.BatchClient = batchClient
	return nil
}

// NewAddress returns a fresh address spendable by the Harness' internal
// wallet.
//
// This function is safe for concurrent access.
func (h *Harness) NewAddress() (monautil.Address, error) {
	return h.wallet.NewAddress()
}

// ConfirmedBalance returns the confirmed balance of the Harness' internal
// wallet.
//
// This function is safe for concurrent access.
func (h *Harness) ConfirmedBalance() monautil.Amount {
	return h.wallet.ConfirmedBalance()
}

// SendOutputs creates, signs, and finally broadcasts a transaction spending
// the harness' available mature coinbase outputs creating new outputs
// according to targetOutputs.
//
// This function is safe for concurrent access.
func (h *Harness) SendOutputs(targetOutputs []*wire.TxOut,
	feeRate monautil.Amount) (*chainhash.Hash, error) {

	return h.wallet.SendOutputs(targetOutputs, feeRate)
}

// SendOutputsWithoutChange creates and sends a transaction that pays to the
// specified outputs while observing the passed fee rate and ignoring a change
// output. The passed fee rate should be expressed in sat/b.
//
// This function is safe for concurrent access.
func (h *Harness) SendOutputsWithoutChange(targetOutputs []*wire.TxOut,
	feeRate monautil.Amount) (*chainhash.Hash, error) {

	return h.wallet.SendOutputsWithoutChange(targetOutputs, feeRate)
}

// CreateTransaction returns a fully signed transaction paying to the specified
// outputs while observing the desired fee rate. The passed fee rate should be
// expressed in satoshis-per-byte. The transaction being created can optionally
// include a change output indicated by the change boolean. Any unspent outputs
// selected as inputs for the crafted transaction are marked as unspendable in
// order to avoid potential double-spends by future calls to this method. If the
// created transaction is cancelled for any reason then the selected inputs MUST
// be freed via a call to UnlockOutputs. Otherwise, the locked inputs won't be
// returned to the pool of spendable outputs.
//
// This function is safe for concurrent access.
func (h *Harness) CreateTransaction(targetOutputs []*wire.TxOut,
	feeRate monautil.Amount, change bool) (*wire.MsgTx, error) {

	return h.wallet.CreateTransaction(targetOutputs, feeRate, change)
}

// UnlockOutputs unlocks any outputs which were previously marked as
// unspendabe due to being selected to fund a transaction via the
// CreateTransaction method.
//
// This function is safe for concurrent access.
func (h *Harness) UnlockOutputs(inputs []*wire.TxIn) {
	h.wallet.UnlockOutputs(inputs)
}

// RPCConfig returns the harnesses current rpc configuration. This allows other
// potential RPC clients created within tests to connect to a given test
// harness instance.
func (h *Harness) RPCConfig() rpcclient.ConnConfig {
	return h.node.config.rpcConnConfig()
}

// P2PAddress returns the harness' P2P listening address. This allows potential
// peers (such as SPV peers) created within tests to connect to a given test
// harness instance.
func (h *Harness) P2PAddress() string {
	return h.node.config.listen
}

// GenerateAndSubmitBlock creates a block whose contents include the passed
// transactions and submits it to the running simnet node. For generating
// blocks with only a coinbase tx, callers can simply pass nil instead of
// transactions to be mined. Additionally, a custom block version can be set by
// the caller. A blockVersion of -1 indicates that the current default block
// version should be used. An uninitialized time.Time should be used for the
// blockTime parameter if one doesn't wish to set a custom time.
//
// This function is safe for concurrent access.
func (h *Harness) GenerateAndSubmitBlock(txns []*monautil.Tx, blockVersion int32,
	blockTime time.Time) (*monautil.Block, error) {
	return h.GenerateAndSubmitBlockWithCustomCoinbaseOutputs(txns,
		blockVersion, blockTime, []wire.TxOut{})
}

// GenerateAndSubmitBlockWithCustomCoinbaseOutputs creates a block whose
// contents include the passed coinbase outputs and transactions and submits
// it to the running simnet node. For generating blocks with only a coinbase tx,
// callers can simply pass nil instead of transactions to be mined.
// Additionally, a custom block version can be set by the caller. A blockVersion
// of -1 indicates that the current default block version should be used. An
// uninitialized time.Time should be used for the blockTime parameter if one
// doesn't wish to set a custom time. The mineTo list of outputs will be added
// to the coinbase; this is not checked for correctness until the block is
// submitted; thus, it is the caller's responsibility to ensure that the outputs
// are correct. If the list is empty, the coinbase reward goes to the wallet
// managed by the Harness.
//
// This function is safe for concurrent access.
func (h *Harness) GenerateAndSubmitBlockWithCustomCoinbaseOutputs(
	txns []*monautil.Tx, blockVersion int32, blockTime time.Time,
	mineTo []wire.TxOut) (*monautil.Block, error) {

	h.Lock()
	defer h.Unlock()

	if blockVersion == -1 {
		blockVersion = BlockVersion
	}

	prevBlockHash, prevBlockHeight, err := h.Client.GetBestBlock()
	if err != nil {
		return nil, err
	}
	mBlock, err := h.Client.GetBlock(prevBlockHash)
	if err != nil {
		return nil, err
	}
	prevBlock := monautil.NewBlock(mBlock)
	prevBlock.SetHeight(prevBlockHeight)

	// Create a new block including the specified transactions
	newBlock, err := CreateBlock(prevBlock, txns, blockVersion,
		blockTime, h.wallet.coinbaseAddr, mineTo, h.ActiveNet)
	if err != nil {
		return nil, err
	}

	// Submit the block to the simnet node.
	if err := h.Client.SubmitBlock(newBlock, nil); err != nil {
		return nil, err
	}

	return newBlock, nil
}

// generateListeningAddresses returns two strings representing listening
// addresses designated for the current rpc test. If there haven't been any
// test instances created, the default ports are used. Otherwise, in order to
// support multiple test nodes running at once, the p2p and rpc port are
// picked at random between {min/max}PeerPort and {min/max}RPCPort respectively.
func generateListeningAddresses() (string, string) {
	localhost := "127.0.0.1"

	rand.Seed(time.Now().UnixNano())

	portString := func(minPort, maxPort int) string {
		port := minPort + rand.Intn(maxPort-minPort)
		return strconv.Itoa(port)
	}

	p2p := net.JoinHostPort(localhost, portString(minPeerPort, maxPeerPort))
	rpc := net.JoinHostPort(localhost, portString(minRPCPort, maxRPCPort))
	return p2p, rpc
}

// baseDir is the directory path of the temp directory for all rpctest files.
func baseDir() (string, error) {
	dirPath := filepath.Join(os.TempDir(), "monad", "rpctest")
	err := os.MkdirAll(dirPath, 0755)
	return dirPath, err
}<|MERGE_RESOLUTION|>--- conflicted
+++ resolved
@@ -245,13 +245,8 @@
 
 	// Filter transactions that pay to the coinbase associated with the
 	// wallet.
-<<<<<<< HEAD
 	filterAddrs := []monautil.Address{h.wallet.coinbaseAddr}
-	if err := h.Node.LoadTxFilter(true, filterAddrs, nil); err != nil {
-=======
-	filterAddrs := []btcutil.Address{h.wallet.coinbaseAddr}
 	if err := h.Client.LoadTxFilter(true, filterAddrs, nil); err != nil {
->>>>>>> dff2198f
 		return err
 	}
 
