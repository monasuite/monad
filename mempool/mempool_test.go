// Copyright (c) 2016 The btcsuite developers
// Use of this source code is governed by an ISC
// license that can be found in the LICENSE file.

package mempool

import (
	"encoding/hex"
	"reflect"
	"strings"
	"sync"
	"testing"
	"time"

	"github.com/monasuite/monad/blockchain"
	"github.com/monasuite/monad/btcec"
	"github.com/monasuite/monad/chaincfg"
	"github.com/monasuite/monad/chaincfg/chainhash"
	"github.com/monasuite/monad/txscript"
	"github.com/monasuite/monad/wire"
	"github.com/monasuite/monautil"
)

// fakeChain is used by the pool harness to provide generated test utxos and
// a current faked chain height to the pool callbacks.  This, in turn, allows
// transactions to appear as though they are spending completely valid utxos.
type fakeChain struct {
	sync.RWMutex
	utxos          *blockchain.UtxoViewpoint
	currentHeight  int32
	medianTimePast time.Time
}

// FetchUtxoView loads utxo details about the inputs referenced by the passed
// transaction from the point of view of the fake chain.  It also attempts to
// fetch the utxos for the outputs of the transaction itself so the returned
// view can be examined for duplicate transactions.
//
// This function is safe for concurrent access however the returned view is NOT.
func (s *fakeChain) FetchUtxoView(tx *monautil.Tx) (*blockchain.UtxoViewpoint, error) {
	s.RLock()
	defer s.RUnlock()

	// All entries are cloned to ensure modifications to the returned view
	// do not affect the fake chain's view.

	// Add an entry for the tx itself to the new view.
	viewpoint := blockchain.NewUtxoViewpoint()
	prevOut := wire.OutPoint{Hash: *tx.Hash()}
	for txOutIdx := range tx.MsgTx().TxOut {
		prevOut.Index = uint32(txOutIdx)
		entry := s.utxos.LookupEntry(prevOut)
		viewpoint.Entries()[prevOut] = entry.Clone()
	}

	// Add entries for all of the inputs to the tx to the new view.
	for _, txIn := range tx.MsgTx().TxIn {
		entry := s.utxos.LookupEntry(txIn.PreviousOutPoint)
		viewpoint.Entries()[txIn.PreviousOutPoint] = entry.Clone()
	}

	return viewpoint, nil
}

// BestHeight returns the current height associated with the fake chain
// instance.
func (s *fakeChain) BestHeight() int32 {
	s.RLock()
	height := s.currentHeight
	s.RUnlock()
	return height
}

// SetHeight sets the current height associated with the fake chain instance.
func (s *fakeChain) SetHeight(height int32) {
	s.Lock()
	s.currentHeight = height
	s.Unlock()
}

// MedianTimePast returns the current median time past associated with the fake
// chain instance.
func (s *fakeChain) MedianTimePast() time.Time {
	s.RLock()
	mtp := s.medianTimePast
	s.RUnlock()
	return mtp
}

// SetMedianTimePast sets the current median time past associated with the fake
// chain instance.
func (s *fakeChain) SetMedianTimePast(mtp time.Time) {
	s.Lock()
	s.medianTimePast = mtp
	s.Unlock()
}

// CalcSequenceLock returns the current sequence lock for the passed
// transaction associated with the fake chain instance.
func (s *fakeChain) CalcSequenceLock(tx *monautil.Tx,
	view *blockchain.UtxoViewpoint) (*blockchain.SequenceLock, error) {

	return &blockchain.SequenceLock{
		Seconds:     -1,
		BlockHeight: -1,
	}, nil
}

// spendableOutput is a convenience type that houses a particular utxo and the
// amount associated with it.
type spendableOutput struct {
	outPoint wire.OutPoint
	amount   monautil.Amount
}

// txOutToSpendableOut returns a spendable output given a transaction and index
// of the output to use.  This is useful as a convenience when creating test
// transactions.
func txOutToSpendableOut(tx *monautil.Tx, outputNum uint32) spendableOutput {
	return spendableOutput{
		outPoint: wire.OutPoint{Hash: *tx.Hash(), Index: outputNum},
		amount:   monautil.Amount(tx.MsgTx().TxOut[outputNum].Value),
	}
}

// poolHarness provides a harness that includes functionality for creating and
// signing transactions as well as a fake chain that provides utxos for use in
// generating valid transactions.
type poolHarness struct {
	// signKey is the signing key used for creating transactions throughout
	// the tests.
	//
	// payAddr is the p2sh address for the signing key and is used for the
	// payment address throughout the tests.
	signKey     *btcec.PrivateKey
	payAddr     monautil.Address
	payScript   []byte
	chainParams *chaincfg.Params

	chain  *fakeChain
	txPool *TxPool
}

// CreateCoinbaseTx returns a coinbase transaction with the requested number of
// outputs paying an appropriate subsidy based on the passed block height to the
// address associated with the harness.  It automatically uses a standard
// signature script that starts with the block height that is required by
// version 2 blocks.
func (p *poolHarness) CreateCoinbaseTx(blockHeight int32, numOutputs uint32) (*monautil.Tx, error) {
	// Create standard coinbase script.
	extraNonce := int64(0)
	coinbaseScript, err := txscript.NewScriptBuilder().
		AddInt64(int64(blockHeight)).AddInt64(extraNonce).Script()
	if err != nil {
		return nil, err
	}

	tx := wire.NewMsgTx(wire.TxVersion)
	tx.AddTxIn(&wire.TxIn{
		// Coinbase transactions have no inputs, so previous outpoint is
		// zero hash and max index.
		PreviousOutPoint: *wire.NewOutPoint(&chainhash.Hash{},
			wire.MaxPrevOutIndex),
		SignatureScript: coinbaseScript,
		Sequence:        wire.MaxTxInSequenceNum,
	})
	totalInput := blockchain.CalcBlockSubsidy(blockHeight, p.chainParams)
	amountPerOutput := totalInput / int64(numOutputs)
	remainder := totalInput - amountPerOutput*int64(numOutputs)
	for i := uint32(0); i < numOutputs; i++ {
		// Ensure the final output accounts for any remainder that might
		// be left from splitting the input amount.
		amount := amountPerOutput
		if i == numOutputs-1 {
			amount = amountPerOutput + remainder
		}
		tx.AddTxOut(&wire.TxOut{
			PkScript: p.payScript,
			Value:    amount,
		})
	}

	return monautil.NewTx(tx), nil
}

// CreateSignedTx creates a new signed transaction that consumes the provided
// inputs and generates the provided number of outputs by evenly splitting the
// total input amount.  All outputs will be to the payment script associated
// with the harness and all inputs are assumed to do the same.
<<<<<<< HEAD
func (p *poolHarness) CreateSignedTx(inputs []spendableOutput, numOutputs uint32) (*monautil.Tx, error) {
=======
func (p *poolHarness) CreateSignedTx(inputs []spendableOutput,
	numOutputs uint32, fee btcutil.Amount,
	signalsReplacement bool) (*btcutil.Tx, error) {

>>>>>>> 962a206e
	// Calculate the total input amount and split it amongst the requested
	// number of outputs.
	var totalInput monautil.Amount
	for _, input := range inputs {
		totalInput += input.amount
	}
	totalInput -= fee
	amountPerOutput := int64(totalInput) / int64(numOutputs)
	remainder := int64(totalInput) - amountPerOutput*int64(numOutputs)

	tx := wire.NewMsgTx(wire.TxVersion)
	sequence := wire.MaxTxInSequenceNum
	if signalsReplacement {
		sequence = MaxRBFSequence
	}
	for _, input := range inputs {
		tx.AddTxIn(&wire.TxIn{
			PreviousOutPoint: input.outPoint,
			SignatureScript:  nil,
			Sequence:         sequence,
		})
	}
	for i := uint32(0); i < numOutputs; i++ {
		// Ensure the final output accounts for any remainder that might
		// be left from splitting the input amount.
		amount := amountPerOutput
		if i == numOutputs-1 {
			amount = amountPerOutput + remainder
		}
		tx.AddTxOut(&wire.TxOut{
			PkScript: p.payScript,
			Value:    amount,
		})
	}

	// Sign the new transaction.
	for i := range tx.TxIn {
		sigScript, err := txscript.SignatureScript(tx, i, p.payScript,
			txscript.SigHashAll, p.signKey, true)
		if err != nil {
			return nil, err
		}
		tx.TxIn[i].SignatureScript = sigScript
	}

	return monautil.NewTx(tx), nil
}

// CreateTxChain creates a chain of zero-fee transactions (each subsequent
// transaction spends the entire amount from the previous one) with the first
// one spending the provided outpoint.  Each transaction spends the entire
// amount of the previous one and as such does not include any fees.
func (p *poolHarness) CreateTxChain(firstOutput spendableOutput, numTxns uint32) ([]*monautil.Tx, error) {
	txChain := make([]*monautil.Tx, 0, numTxns)
	prevOutPoint := firstOutput.outPoint
	spendableAmount := firstOutput.amount
	for i := uint32(0); i < numTxns; i++ {
		// Create the transaction using the previous transaction output
		// and paying the full amount to the payment address associated
		// with the harness.
		tx := wire.NewMsgTx(wire.TxVersion)
		tx.AddTxIn(&wire.TxIn{
			PreviousOutPoint: prevOutPoint,
			SignatureScript:  nil,
			Sequence:         wire.MaxTxInSequenceNum,
		})
		tx.AddTxOut(&wire.TxOut{
			PkScript: p.payScript,
			Value:    int64(spendableAmount),
		})

		// Sign the new transaction.
		sigScript, err := txscript.SignatureScript(tx, 0, p.payScript,
			txscript.SigHashAll, p.signKey, true)
		if err != nil {
			return nil, err
		}
		tx.TxIn[0].SignatureScript = sigScript

		txChain = append(txChain, monautil.NewTx(tx))

		// Next transaction uses outputs from this one.
		prevOutPoint = wire.OutPoint{Hash: tx.TxHash(), Index: 0}
	}

	return txChain, nil
}

// newPoolHarness returns a new instance of a pool harness initialized with a
// fake chain and a TxPool bound to it that is configured with a policy suitable
// for testing.  Also, the fake chain is populated with the returned spendable
// outputs so the caller can easily create new valid transactions which build
// off of it.
func newPoolHarness(chainParams *chaincfg.Params) (*poolHarness, []spendableOutput, error) {
	// Use a hard coded key pair for deterministic results.
	keyBytes, err := hex.DecodeString("700868df1838811ffbdf918fb482c1f7e" +
		"ad62db4b97bd7012c23e726485e577d")
	if err != nil {
		return nil, nil, err
	}
	signKey, signPub := btcec.PrivKeyFromBytes(btcec.S256(), keyBytes)

	// Generate associated pay-to-script-hash address and resulting payment
	// script.
	pubKeyBytes := signPub.SerializeCompressed()
	payPubKeyAddr, err := monautil.NewAddressPubKey(pubKeyBytes, chainParams)
	if err != nil {
		return nil, nil, err
	}
	payAddr := payPubKeyAddr.AddressPubKeyHash()
	pkScript, err := txscript.PayToAddrScript(payAddr)
	if err != nil {
		return nil, nil, err
	}

	// Create a new fake chain and harness bound to it.
	chain := &fakeChain{utxos: blockchain.NewUtxoViewpoint()}
	harness := poolHarness{
		signKey:     signKey,
		payAddr:     payAddr,
		payScript:   pkScript,
		chainParams: chainParams,

		chain: chain,
		txPool: New(&Config{
			Policy: Policy{
				DisableRelayPriority: true,
				FreeTxRelayLimit:     15.0,
				MaxOrphanTxs:         5,
				MaxOrphanTxSize:      1000,
				MaxSigOpCostPerTx:    blockchain.MaxBlockSigOpsCost / 4,
				MinRelayTxFee:        1000, // 1 Satoshi per byte
				MaxTxVersion:         1,
			},
			ChainParams:      chainParams,
			FetchUtxoView:    chain.FetchUtxoView,
			BestHeight:       chain.BestHeight,
			MedianTimePast:   chain.MedianTimePast,
			CalcSequenceLock: chain.CalcSequenceLock,
			SigCache:         nil,
			AddrIndex:        nil,
		}),
	}

	// Create a single coinbase transaction and add it to the harness
	// chain's utxo set and set the harness chain height such that the
	// coinbase will mature in the next block.  This ensures the txpool
	// accepts transactions which spend immature coinbases that will become
	// mature in the next block.
	numOutputs := uint32(1)
	outputs := make([]spendableOutput, 0, numOutputs)
	curHeight := harness.chain.BestHeight()
	coinbase, err := harness.CreateCoinbaseTx(curHeight+1, numOutputs)
	if err != nil {
		return nil, nil, err
	}
	harness.chain.utxos.AddTxOuts(coinbase, curHeight+1)
	for i := uint32(0); i < numOutputs; i++ {
		outputs = append(outputs, txOutToSpendableOut(coinbase, i))
	}
	harness.chain.SetHeight(int32(chainParams.CoinbaseMaturity) + curHeight)
	harness.chain.SetMedianTimePast(time.Now())

	return &harness, outputs, nil
}

// testContext houses a test-related state that is useful to pass to helper
// functions as a single argument.
type testContext struct {
	t       *testing.T
	harness *poolHarness
}

// addCoinbaseTx adds a spendable coinbase transaction to the test context's
// mock chain.
func (ctx *testContext) addCoinbaseTx(numOutputs uint32) *btcutil.Tx {
	ctx.t.Helper()

	coinbaseHeight := ctx.harness.chain.BestHeight() + 1
	coinbase, err := ctx.harness.CreateCoinbaseTx(coinbaseHeight, numOutputs)
	if err != nil {
		ctx.t.Fatalf("unable to create coinbase: %v", err)
	}

	ctx.harness.chain.utxos.AddTxOuts(coinbase, coinbaseHeight)
	maturity := int32(ctx.harness.chainParams.CoinbaseMaturity)
	ctx.harness.chain.SetHeight(coinbaseHeight + maturity)
	ctx.harness.chain.SetMedianTimePast(time.Now())

	return coinbase
}

// addSignedTx creates a transaction that spends the inputs with the given fee.
// It can be added to the test context's mempool or mock chain based on the
// confirmed boolean.
func (ctx *testContext) addSignedTx(inputs []spendableOutput,
	numOutputs uint32, fee btcutil.Amount,
	signalsReplacement, confirmed bool) *btcutil.Tx {

	ctx.t.Helper()

	tx, err := ctx.harness.CreateSignedTx(
		inputs, numOutputs, fee, signalsReplacement,
	)
	if err != nil {
		ctx.t.Fatalf("unable to create transaction: %v", err)
	}

	if confirmed {
		newHeight := ctx.harness.chain.BestHeight() + 1
		ctx.harness.chain.utxos.AddTxOuts(tx, newHeight)
		ctx.harness.chain.SetHeight(newHeight)
		ctx.harness.chain.SetMedianTimePast(time.Now())
	} else {
		acceptedTxns, err := ctx.harness.txPool.ProcessTransaction(
			tx, true, false, 0,
		)
		if err != nil {
			ctx.t.Fatalf("unable to process transaction: %v", err)
		}
		if len(acceptedTxns) != 1 {
			ctx.t.Fatalf("expected one accepted transaction, got %d",
				len(acceptedTxns))
		}
		testPoolMembership(ctx, tx, false, true)
	}

	return tx
}

// testPoolMembership tests the transaction pool associated with the provided
// test context to determine if the passed transaction matches the provided
// orphan pool and transaction pool status.  It also further determines if it
// should be reported as available by the HaveTransaction function based upon
// the two flags and tests that condition as well.
<<<<<<< HEAD
func testPoolMembership(tc *testContext, tx *monautil.Tx, inOrphanPool, inTxPool bool) {
=======
func testPoolMembership(tc *testContext, tx *btcutil.Tx, inOrphanPool, inTxPool bool) {
	tc.t.Helper()

>>>>>>> 962a206e
	txHash := tx.Hash()
	gotOrphanPool := tc.harness.txPool.IsOrphanInPool(txHash)
	if inOrphanPool != gotOrphanPool {
		tc.t.Fatalf("IsOrphanInPool: want %v, got %v", inOrphanPool,
			gotOrphanPool)
	}

	gotTxPool := tc.harness.txPool.IsTransactionInPool(txHash)
	if inTxPool != gotTxPool {
		tc.t.Fatalf("IsTransactionInPool: want %v, got %v", inTxPool,
			gotTxPool)
	}

	gotHaveTx := tc.harness.txPool.HaveTransaction(txHash)
	wantHaveTx := inOrphanPool || inTxPool
	if wantHaveTx != gotHaveTx {
		tc.t.Fatalf("HaveTransaction: want %v, got %v", wantHaveTx,
			gotHaveTx)
	}
}

// TestSimpleOrphanChain ensures that a simple chain of orphans is handled
// properly.  In particular, it generates a chain of single input, single output
// transactions and inserts them while skipping the first linking transaction so
// they are all orphans.  Finally, it adds the linking transaction and ensures
// the entire orphan chain is moved to the transaction pool.
func TestSimpleOrphanChain(t *testing.T) {
	t.Parallel()

	harness, spendableOuts, err := newPoolHarness(&chaincfg.MainNetParams)
	if err != nil {
		t.Fatalf("unable to create test pool: %v", err)
	}
	tc := &testContext{t, harness}

	// Create a chain of transactions rooted with the first spendable output
	// provided by the harness.
	maxOrphans := uint32(harness.txPool.cfg.Policy.MaxOrphanTxs)
	chainedTxns, err := harness.CreateTxChain(spendableOuts[0], maxOrphans+1)
	if err != nil {
		t.Fatalf("unable to create transaction chain: %v", err)
	}

	// Ensure the orphans are accepted (only up to the maximum allowed so
	// none are evicted).
	for _, tx := range chainedTxns[1 : maxOrphans+1] {
		acceptedTxns, err := harness.txPool.ProcessTransaction(tx, true,
			false, 0)
		if err != nil {
			t.Fatalf("ProcessTransaction: failed to accept valid "+
				"orphan %v", err)
		}

		// Ensure no transactions were reported as accepted.
		if len(acceptedTxns) != 0 {
			t.Fatalf("ProcessTransaction: reported %d accepted "+
				"transactions from what should be an orphan",
				len(acceptedTxns))
		}

		// Ensure the transaction is in the orphan pool, is not in the
		// transaction pool, and is reported as available.
		testPoolMembership(tc, tx, true, false)
	}

	// Add the transaction which completes the orphan chain and ensure they
	// all get accepted.  Notice the accept orphans flag is also false here
	// to ensure it has no bearing on whether or not already existing
	// orphans in the pool are linked.
	acceptedTxns, err := harness.txPool.ProcessTransaction(chainedTxns[0],
		false, false, 0)
	if err != nil {
		t.Fatalf("ProcessTransaction: failed to accept valid "+
			"orphan %v", err)
	}
	if len(acceptedTxns) != len(chainedTxns) {
		t.Fatalf("ProcessTransaction: reported accepted transactions "+
			"length does not match expected -- got %d, want %d",
			len(acceptedTxns), len(chainedTxns))
	}
	for _, txD := range acceptedTxns {
		// Ensure the transaction is no longer in the orphan pool, is
		// now in the transaction pool, and is reported as available.
		testPoolMembership(tc, txD.Tx, false, true)
	}
}

// TestOrphanReject ensures that orphans are properly rejected when the allow
// orphans flag is not set on ProcessTransaction.
func TestOrphanReject(t *testing.T) {
	t.Parallel()

	harness, outputs, err := newPoolHarness(&chaincfg.MainNetParams)
	if err != nil {
		t.Fatalf("unable to create test pool: %v", err)
	}
	tc := &testContext{t, harness}

	// Create a chain of transactions rooted with the first spendable output
	// provided by the harness.
	maxOrphans := uint32(harness.txPool.cfg.Policy.MaxOrphanTxs)
	chainedTxns, err := harness.CreateTxChain(outputs[0], maxOrphans+1)
	if err != nil {
		t.Fatalf("unable to create transaction chain: %v", err)
	}

	// Ensure orphans are rejected when the allow orphans flag is not set.
	for _, tx := range chainedTxns[1:] {
		acceptedTxns, err := harness.txPool.ProcessTransaction(tx, false,
			false, 0)
		if err == nil {
			t.Fatalf("ProcessTransaction: did not fail on orphan "+
				"%v when allow orphans flag is false", tx.Hash())
		}
		expectedErr := RuleError{}
		if reflect.TypeOf(err) != reflect.TypeOf(expectedErr) {
			t.Fatalf("ProcessTransaction: wrong error got: <%T> %v, "+
				"want: <%T>", err, err, expectedErr)
		}
		code, extracted := extractRejectCode(err)
		if !extracted {
			t.Fatalf("ProcessTransaction: failed to extract reject "+
				"code from error %q", err)
		}
		if code != wire.RejectDuplicate {
			t.Fatalf("ProcessTransaction: unexpected reject code "+
				"-- got %v, want %v", code, wire.RejectDuplicate)
		}

		// Ensure no transactions were reported as accepted.
		if len(acceptedTxns) != 0 {
			t.Fatal("ProcessTransaction: reported %d accepted "+
				"transactions from failed orphan attempt",
				len(acceptedTxns))
		}

		// Ensure the transaction is not in the orphan pool, not in the
		// transaction pool, and not reported as available
		testPoolMembership(tc, tx, false, false)
	}
}

// TestOrphanEviction ensures that exceeding the maximum number of orphans
// evicts entries to make room for the new ones.
func TestOrphanEviction(t *testing.T) {
	t.Parallel()

	harness, outputs, err := newPoolHarness(&chaincfg.MainNetParams)
	if err != nil {
		t.Fatalf("unable to create test pool: %v", err)
	}
	tc := &testContext{t, harness}

	// Create a chain of transactions rooted with the first spendable output
	// provided by the harness that is long enough to be able to force
	// several orphan evictions.
	maxOrphans := uint32(harness.txPool.cfg.Policy.MaxOrphanTxs)
	chainedTxns, err := harness.CreateTxChain(outputs[0], maxOrphans+5)
	if err != nil {
		t.Fatalf("unable to create transaction chain: %v", err)
	}

	// Add enough orphans to exceed the max allowed while ensuring they are
	// all accepted.  This will cause an eviction.
	for _, tx := range chainedTxns[1:] {
		acceptedTxns, err := harness.txPool.ProcessTransaction(tx, true,
			false, 0)
		if err != nil {
			t.Fatalf("ProcessTransaction: failed to accept valid "+
				"orphan %v", err)
		}

		// Ensure no transactions were reported as accepted.
		if len(acceptedTxns) != 0 {
			t.Fatalf("ProcessTransaction: reported %d accepted "+
				"transactions from what should be an orphan",
				len(acceptedTxns))
		}

		// Ensure the transaction is in the orphan pool, is not in the
		// transaction pool, and is reported as available.
		testPoolMembership(tc, tx, true, false)
	}

	// Figure out which transactions were evicted and make sure the number
	// evicted matches the expected number.
	var evictedTxns []*monautil.Tx
	for _, tx := range chainedTxns[1:] {
		if !harness.txPool.IsOrphanInPool(tx.Hash()) {
			evictedTxns = append(evictedTxns, tx)
		}
	}
	expectedEvictions := len(chainedTxns) - 1 - int(maxOrphans)
	if len(evictedTxns) != expectedEvictions {
		t.Fatalf("unexpected number of evictions -- got %d, want %d",
			len(evictedTxns), expectedEvictions)
	}

	// Ensure none of the evicted transactions ended up in the transaction
	// pool.
	for _, tx := range evictedTxns {
		testPoolMembership(tc, tx, false, false)
	}
}

// TestBasicOrphanRemoval ensure that orphan removal works as expected when an
// orphan that doesn't exist is removed  both when there is another orphan that
// redeems it and when there is not.
func TestBasicOrphanRemoval(t *testing.T) {
	t.Parallel()

	const maxOrphans = 4
	harness, spendableOuts, err := newPoolHarness(&chaincfg.MainNetParams)
	if err != nil {
		t.Fatalf("unable to create test pool: %v", err)
	}
	harness.txPool.cfg.Policy.MaxOrphanTxs = maxOrphans
	tc := &testContext{t, harness}

	// Create a chain of transactions rooted with the first spendable output
	// provided by the harness.
	chainedTxns, err := harness.CreateTxChain(spendableOuts[0], maxOrphans+1)
	if err != nil {
		t.Fatalf("unable to create transaction chain: %v", err)
	}

	// Ensure the orphans are accepted (only up to the maximum allowed so
	// none are evicted).
	for _, tx := range chainedTxns[1 : maxOrphans+1] {
		acceptedTxns, err := harness.txPool.ProcessTransaction(tx, true,
			false, 0)
		if err != nil {
			t.Fatalf("ProcessTransaction: failed to accept valid "+
				"orphan %v", err)
		}

		// Ensure no transactions were reported as accepted.
		if len(acceptedTxns) != 0 {
			t.Fatalf("ProcessTransaction: reported %d accepted "+
				"transactions from what should be an orphan",
				len(acceptedTxns))
		}

		// Ensure the transaction is in the orphan pool, not in the
		// transaction pool, and reported as available.
		testPoolMembership(tc, tx, true, false)
	}

	// Attempt to remove an orphan that has no redeemers and is not present,
	// and ensure the state of all other orphans are unaffected.
	nonChainedOrphanTx, err := harness.CreateSignedTx([]spendableOutput{{
		amount:   monautil.Amount(5000000000),
		outPoint: wire.OutPoint{Hash: chainhash.Hash{}, Index: 0},
	}}, 1, 0, false)
	if err != nil {
		t.Fatalf("unable to create signed tx: %v", err)
	}

	harness.txPool.RemoveOrphan(nonChainedOrphanTx)
	testPoolMembership(tc, nonChainedOrphanTx, false, false)
	for _, tx := range chainedTxns[1 : maxOrphans+1] {
		testPoolMembership(tc, tx, true, false)
	}

	// Attempt to remove an orphan that has a existing redeemer but itself
	// is not present and ensure the state of all other orphans (including
	// the one that redeems it) are unaffected.
	harness.txPool.RemoveOrphan(chainedTxns[0])
	testPoolMembership(tc, chainedTxns[0], false, false)
	for _, tx := range chainedTxns[1 : maxOrphans+1] {
		testPoolMembership(tc, tx, true, false)
	}

	// Remove each orphan one-by-one and ensure they are removed as
	// expected.
	for _, tx := range chainedTxns[1 : maxOrphans+1] {
		harness.txPool.RemoveOrphan(tx)
		testPoolMembership(tc, tx, false, false)
	}
}

// TestOrphanChainRemoval ensure that orphan chains (orphans that spend outputs
// from other orphans) are removed as expected.
func TestOrphanChainRemoval(t *testing.T) {
	t.Parallel()

	const maxOrphans = 10
	harness, spendableOuts, err := newPoolHarness(&chaincfg.MainNetParams)
	if err != nil {
		t.Fatalf("unable to create test pool: %v", err)
	}
	harness.txPool.cfg.Policy.MaxOrphanTxs = maxOrphans
	tc := &testContext{t, harness}

	// Create a chain of transactions rooted with the first spendable output
	// provided by the harness.
	chainedTxns, err := harness.CreateTxChain(spendableOuts[0], maxOrphans+1)
	if err != nil {
		t.Fatalf("unable to create transaction chain: %v", err)
	}

	// Ensure the orphans are accepted (only up to the maximum allowed so
	// none are evicted).
	for _, tx := range chainedTxns[1 : maxOrphans+1] {
		acceptedTxns, err := harness.txPool.ProcessTransaction(tx, true,
			false, 0)
		if err != nil {
			t.Fatalf("ProcessTransaction: failed to accept valid "+
				"orphan %v", err)
		}

		// Ensure no transactions were reported as accepted.
		if len(acceptedTxns) != 0 {
			t.Fatalf("ProcessTransaction: reported %d accepted "+
				"transactions from what should be an orphan",
				len(acceptedTxns))
		}

		// Ensure the transaction is in the orphan pool, not in the
		// transaction pool, and reported as available.
		testPoolMembership(tc, tx, true, false)
	}

	// Remove the first orphan that starts the orphan chain without the
	// remove redeemer flag set and ensure that only the first orphan was
	// removed.
	harness.txPool.mtx.Lock()
	harness.txPool.removeOrphan(chainedTxns[1], false)
	harness.txPool.mtx.Unlock()
	testPoolMembership(tc, chainedTxns[1], false, false)
	for _, tx := range chainedTxns[2 : maxOrphans+1] {
		testPoolMembership(tc, tx, true, false)
	}

	// Remove the first remaining orphan that starts the orphan chain with
	// the remove redeemer flag set and ensure they are all removed.
	harness.txPool.mtx.Lock()
	harness.txPool.removeOrphan(chainedTxns[2], true)
	harness.txPool.mtx.Unlock()
	for _, tx := range chainedTxns[2 : maxOrphans+1] {
		testPoolMembership(tc, tx, false, false)
	}
}

// TestMultiInputOrphanDoubleSpend ensures that orphans that spend from an
// output that is spend by another transaction entering the pool are removed.
func TestMultiInputOrphanDoubleSpend(t *testing.T) {
	t.Parallel()

	const maxOrphans = 4
	harness, outputs, err := newPoolHarness(&chaincfg.MainNetParams)
	if err != nil {
		t.Fatalf("unable to create test pool: %v", err)
	}
	harness.txPool.cfg.Policy.MaxOrphanTxs = maxOrphans
	tc := &testContext{t, harness}

	// Create a chain of transactions rooted with the first spendable output
	// provided by the harness.
	chainedTxns, err := harness.CreateTxChain(outputs[0], maxOrphans+1)
	if err != nil {
		t.Fatalf("unable to create transaction chain: %v", err)
	}

	// Start by adding the orphan transactions from the generated chain
	// except the final one.
	for _, tx := range chainedTxns[1:maxOrphans] {
		acceptedTxns, err := harness.txPool.ProcessTransaction(tx, true,
			false, 0)
		if err != nil {
			t.Fatalf("ProcessTransaction: failed to accept valid "+
				"orphan %v", err)
		}
		if len(acceptedTxns) != 0 {
			t.Fatalf("ProcessTransaction: reported %d accepted transactions "+
				"from what should be an orphan", len(acceptedTxns))
		}
		testPoolMembership(tc, tx, true, false)
	}

	// Ensure a transaction that contains a double spend of the same output
	// as the second orphan that was just added as well as a valid spend
	// from that last orphan in the chain generated above (and is not in the
	// orphan pool) is accepted to the orphan pool.  This must be allowed
	// since it would otherwise be possible for a malicious actor to disrupt
	// tx chains.
	doubleSpendTx, err := harness.CreateSignedTx([]spendableOutput{
		txOutToSpendableOut(chainedTxns[1], 0),
		txOutToSpendableOut(chainedTxns[maxOrphans], 0),
	}, 1, 0, false)
	if err != nil {
		t.Fatalf("unable to create signed tx: %v", err)
	}
	acceptedTxns, err := harness.txPool.ProcessTransaction(doubleSpendTx,
		true, false, 0)
	if err != nil {
		t.Fatalf("ProcessTransaction: failed to accept valid orphan %v",
			err)
	}
	if len(acceptedTxns) != 0 {
		t.Fatalf("ProcessTransaction: reported %d accepted transactions "+
			"from what should be an orphan", len(acceptedTxns))
	}
	testPoolMembership(tc, doubleSpendTx, true, false)

	// Add the transaction which completes the orphan chain and ensure the
	// chain gets accepted.  Notice the accept orphans flag is also false
	// here to ensure it has no bearing on whether or not already existing
	// orphans in the pool are linked.
	//
	// This will cause the shared output to become a concrete spend which
	// will in turn must cause the double spending orphan to be removed.
	acceptedTxns, err = harness.txPool.ProcessTransaction(chainedTxns[0],
		false, false, 0)
	if err != nil {
		t.Fatalf("ProcessTransaction: failed to accept valid tx %v", err)
	}
	if len(acceptedTxns) != maxOrphans {
		t.Fatalf("ProcessTransaction: reported accepted transactions "+
			"length does not match expected -- got %d, want %d",
			len(acceptedTxns), maxOrphans)
	}
	for _, txD := range acceptedTxns {
		// Ensure the transaction is no longer in the orphan pool, is
		// in the transaction pool, and is reported as available.
		testPoolMembership(tc, txD.Tx, false, true)
	}

	// Ensure the double spending orphan is no longer in the orphan pool and
	// was not moved to the transaction pool.
	testPoolMembership(tc, doubleSpendTx, false, false)
}

// TestCheckSpend tests that CheckSpend returns the expected spends found in
// the mempool.
func TestCheckSpend(t *testing.T) {
	t.Parallel()

	harness, outputs, err := newPoolHarness(&chaincfg.MainNetParams)
	if err != nil {
		t.Fatalf("unable to create test pool: %v", err)
	}

	// The mempool is empty, so none of the spendable outputs should have a
	// spend there.
	for _, op := range outputs {
		spend := harness.txPool.CheckSpend(op.outPoint)
		if spend != nil {
			t.Fatalf("Unexpeced spend found in pool: %v", spend)
		}
	}

	// Create a chain of transactions rooted with the first spendable
	// output provided by the harness.
	const txChainLength = 5
	chainedTxns, err := harness.CreateTxChain(outputs[0], txChainLength)
	if err != nil {
		t.Fatalf("unable to create transaction chain: %v", err)
	}
	for _, tx := range chainedTxns {
		_, err := harness.txPool.ProcessTransaction(tx, true,
			false, 0)
		if err != nil {
			t.Fatalf("ProcessTransaction: failed to accept "+
				"tx: %v", err)
		}
	}

	// The first tx in the chain should be the spend of the spendable
	// output.
	op := outputs[0].outPoint
	spend := harness.txPool.CheckSpend(op)
	if spend != chainedTxns[0] {
		t.Fatalf("expected %v to be spent by %v, instead "+
			"got %v", op, chainedTxns[0], spend)
	}

	// Now all but the last tx should be spent by the next.
	for i := 0; i < len(chainedTxns)-1; i++ {
		op = wire.OutPoint{
			Hash:  *chainedTxns[i].Hash(),
			Index: 0,
		}
		expSpend := chainedTxns[i+1]
		spend = harness.txPool.CheckSpend(op)
		if spend != expSpend {
			t.Fatalf("expected %v to be spent by %v, instead "+
				"got %v", op, expSpend, spend)
		}
	}

	// The last tx should have no spend.
	op = wire.OutPoint{
		Hash:  *chainedTxns[txChainLength-1].Hash(),
		Index: 0,
	}
	spend = harness.txPool.CheckSpend(op)
	if spend != nil {
		t.Fatalf("Unexpeced spend found in pool: %v", spend)
	}
}

// TestSignalsReplacement tests that transactions properly signal they can be
// replaced using RBF.
func TestSignalsReplacement(t *testing.T) {
	t.Parallel()

	testCases := []struct {
		name               string
		setup              func(ctx *testContext) *btcutil.Tx
		signalsReplacement bool
	}{
		{
			// Transactions can signal replacement through
			// inheritance if any of its ancestors does.
			name: "non-signaling with unconfirmed non-signaling parent",
			setup: func(ctx *testContext) *btcutil.Tx {
				coinbase := ctx.addCoinbaseTx(1)

				coinbaseOut := txOutToSpendableOut(coinbase, 0)
				outs := []spendableOutput{coinbaseOut}
				parent := ctx.addSignedTx(outs, 1, 0, false, false)

				parentOut := txOutToSpendableOut(parent, 0)
				outs = []spendableOutput{parentOut}
				return ctx.addSignedTx(outs, 1, 0, false, false)
			},
			signalsReplacement: false,
		},
		{
			// Transactions can signal replacement through
			// inheritance if any of its ancestors does, but they
			// must be unconfirmed.
			name: "non-signaling with confirmed signaling parent",
			setup: func(ctx *testContext) *btcutil.Tx {
				coinbase := ctx.addCoinbaseTx(1)

				coinbaseOut := txOutToSpendableOut(coinbase, 0)
				outs := []spendableOutput{coinbaseOut}
				parent := ctx.addSignedTx(outs, 1, 0, true, true)

				parentOut := txOutToSpendableOut(parent, 0)
				outs = []spendableOutput{parentOut}
				return ctx.addSignedTx(outs, 1, 0, false, false)
			},
			signalsReplacement: false,
		},
		{
			name: "inherited signaling",
			setup: func(ctx *testContext) *btcutil.Tx {
				coinbase := ctx.addCoinbaseTx(1)

				// We'll create a chain of transactions
				// A -> B -> C where C is the transaction we'll
				// be checking for replacement signaling. The
				// transaction can signal replacement through
				// any of its ancestors as long as they also
				// signal replacement.
				coinbaseOut := txOutToSpendableOut(coinbase, 0)
				outs := []spendableOutput{coinbaseOut}
				a := ctx.addSignedTx(outs, 1, 0, true, false)

				aOut := txOutToSpendableOut(a, 0)
				outs = []spendableOutput{aOut}
				b := ctx.addSignedTx(outs, 1, 0, false, false)

				bOut := txOutToSpendableOut(b, 0)
				outs = []spendableOutput{bOut}
				return ctx.addSignedTx(outs, 1, 0, false, false)
			},
			signalsReplacement: true,
		},
		{
			name: "explicit signaling",
			setup: func(ctx *testContext) *btcutil.Tx {
				coinbase := ctx.addCoinbaseTx(1)
				coinbaseOut := txOutToSpendableOut(coinbase, 0)
				outs := []spendableOutput{coinbaseOut}
				return ctx.addSignedTx(outs, 1, 0, true, false)
			},
			signalsReplacement: true,
		},
	}

	for _, testCase := range testCases {
		success := t.Run(testCase.name, func(t *testing.T) {
			// We'll start each test by creating our mempool
			// harness.
			harness, _, err := newPoolHarness(&chaincfg.MainNetParams)
			if err != nil {
				t.Fatalf("unable to create test pool: %v", err)
			}
			ctx := &testContext{t, harness}

			// Each test includes a setup method, which will set up
			// its required dependencies. The transaction returned
			// is the one we'll be using to determine if it signals
			// replacement support.
			tx := testCase.setup(ctx)

			// Each test should match the expected response.
			signalsReplacement := ctx.harness.txPool.signalsReplacement(
				tx, nil,
			)
			if signalsReplacement && !testCase.signalsReplacement {
				ctx.t.Fatalf("expected transaction %v to not "+
					"signal replacement", tx.Hash())
			}
			if !signalsReplacement && testCase.signalsReplacement {
				ctx.t.Fatalf("expected transaction %v to "+
					"signal replacement", tx.Hash())
			}
		})
		if !success {
			break
		}
	}
}

// TestCheckPoolDoubleSpend ensures that the mempool can properly detect
// unconfirmed double spends in the case of replacement and non-replacement
// transactions.
func TestCheckPoolDoubleSpend(t *testing.T) {
	t.Parallel()

	testCases := []struct {
		name          string
		setup         func(ctx *testContext) *btcutil.Tx
		isReplacement bool
	}{
		{
			// Transactions that don't double spend any inputs,
			// regardless of whether they signal replacement or not,
			// are valid.
			name: "no double spend",
			setup: func(ctx *testContext) *btcutil.Tx {
				coinbase := ctx.addCoinbaseTx(1)

				coinbaseOut := txOutToSpendableOut(coinbase, 0)
				outs := []spendableOutput{coinbaseOut}
				parent := ctx.addSignedTx(outs, 1, 0, false, false)

				parentOut := txOutToSpendableOut(parent, 0)
				outs = []spendableOutput{parentOut}
				return ctx.addSignedTx(outs, 2, 0, false, false)
			},
			isReplacement: false,
		},
		{
			// Transactions that don't signal replacement and double
			// spend inputs are invalid.
			name: "non-replacement double spend",
			setup: func(ctx *testContext) *btcutil.Tx {
				coinbase1 := ctx.addCoinbaseTx(1)
				coinbaseOut1 := txOutToSpendableOut(coinbase1, 0)
				outs := []spendableOutput{coinbaseOut1}
				ctx.addSignedTx(outs, 1, 0, true, false)

				coinbase2 := ctx.addCoinbaseTx(1)
				coinbaseOut2 := txOutToSpendableOut(coinbase2, 0)
				outs = []spendableOutput{coinbaseOut2}
				ctx.addSignedTx(outs, 1, 0, false, false)

				// Create a transaction that spends both
				// coinbase outputs that were spent above. This
				// should be detected as a double spend as one
				// of the transactions doesn't signal
				// replacement.
				outs = []spendableOutput{coinbaseOut1, coinbaseOut2}
				tx, err := ctx.harness.CreateSignedTx(
					outs, 1, 0, false,
				)
				if err != nil {
					ctx.t.Fatalf("unable to create "+
						"transaction: %v", err)
				}

				return tx
			},
			isReplacement: false,
		},
		{
			// Transactions that double spend inputs and signal
			// replacement are invalid if the mempool's policy
			// rejects replacements.
			name: "reject replacement policy",
			setup: func(ctx *testContext) *btcutil.Tx {
				// Set the mempool's policy to reject
				// replacements. Even if we have a transaction
				// that spends inputs that signal replacement,
				// it should still be rejected.
				ctx.harness.txPool.cfg.Policy.RejectReplacement = true

				coinbase := ctx.addCoinbaseTx(1)

				// Create a replaceable parent that spends the
				// coinbase output.
				coinbaseOut := txOutToSpendableOut(coinbase, 0)
				outs := []spendableOutput{coinbaseOut}
				parent := ctx.addSignedTx(outs, 1, 0, true, false)

				parentOut := txOutToSpendableOut(parent, 0)
				outs = []spendableOutput{parentOut}
				ctx.addSignedTx(outs, 1, 0, false, false)

				// Create another transaction that spends the
				// same coinbase output. Since the original
				// spender of this output, all of its spends
				// should also be conflicts.
				outs = []spendableOutput{coinbaseOut}
				tx, err := ctx.harness.CreateSignedTx(
					outs, 2, 0, false,
				)
				if err != nil {
					ctx.t.Fatalf("unable to create "+
						"transaction: %v", err)
				}

				return tx
			},
			isReplacement: false,
		},
		{
			// Transactions that double spend inputs and signal
			// replacement are valid as long as the mempool's policy
			// accepts them.
			name: "replacement double spend",
			setup: func(ctx *testContext) *btcutil.Tx {
				coinbase := ctx.addCoinbaseTx(1)

				// Create a replaceable parent that spends the
				// coinbase output.
				coinbaseOut := txOutToSpendableOut(coinbase, 0)
				outs := []spendableOutput{coinbaseOut}
				parent := ctx.addSignedTx(outs, 1, 0, true, false)

				parentOut := txOutToSpendableOut(parent, 0)
				outs = []spendableOutput{parentOut}
				ctx.addSignedTx(outs, 1, 0, false, false)

				// Create another transaction that spends the
				// same coinbase output. Since the original
				// spender of this output, all of its spends
				// should also be conflicts.
				outs = []spendableOutput{coinbaseOut}
				tx, err := ctx.harness.CreateSignedTx(
					outs, 2, 0, false,
				)
				if err != nil {
					ctx.t.Fatalf("unable to create "+
						"transaction: %v", err)
				}

				return tx
			},
			isReplacement: true,
		},
	}

	for _, testCase := range testCases {
		success := t.Run(testCase.name, func(t *testing.T) {
			// We'll start each test by creating our mempool
			// harness.
			harness, _, err := newPoolHarness(&chaincfg.MainNetParams)
			if err != nil {
				t.Fatalf("unable to create test pool: %v", err)
			}
			ctx := &testContext{t, harness}

			// Each test includes a setup method, which will set up
			// its required dependencies. The transaction returned
			// is the one we'll be querying for the expected
			// conflicts.
			tx := testCase.setup(ctx)

			// Ensure that the mempool properly detected the double
			// spend unless this is a replacement transaction.
			isReplacement, err :=
				ctx.harness.txPool.checkPoolDoubleSpend(tx)
			if testCase.isReplacement && err != nil {
				t.Fatalf("expected no error for replacement "+
					"transaction, got: %v", err)
			}
			if isReplacement && !testCase.isReplacement {
				t.Fatalf("expected replacement transaction")
			}
			if !isReplacement && testCase.isReplacement {
				t.Fatalf("expected non-replacement transaction")
			}
		})
		if !success {
			break
		}
	}
}

// TestConflicts ensures that the mempool can properly detect conflicts when
// processing new incoming transactions.
func TestConflicts(t *testing.T) {
	t.Parallel()

	testCases := []struct {
		name string

		// setup sets up the required dependencies for each test. It
		// returns the transaction we'll check for conflicts and its
		// expected unique conflicts.
		setup func(ctx *testContext) (*btcutil.Tx, []*btcutil.Tx)
	}{
		{
			// Create a transaction that would introduce no
			// conflicts in the mempool. This is done by not
			// spending any outputs that are currently being spent
			// within the mempool.
			name: "no conflicts",
			setup: func(ctx *testContext) (*btcutil.Tx, []*btcutil.Tx) {
				coinbase := ctx.addCoinbaseTx(1)

				coinbaseOut := txOutToSpendableOut(coinbase, 0)
				outs := []spendableOutput{coinbaseOut}
				parent := ctx.addSignedTx(outs, 1, 0, false, false)

				parentOut := txOutToSpendableOut(parent, 0)
				outs = []spendableOutput{parentOut}
				tx, err := ctx.harness.CreateSignedTx(
					outs, 2, 0, false,
				)
				if err != nil {
					ctx.t.Fatalf("unable to create "+
						"transaction: %v", err)
				}

				return tx, nil
			},
		},
		{
			// Create a transaction that would introduce two
			// conflicts in the mempool by spending two outputs
			// which are each already being spent by a different
			// transaction within the mempool.
			name: "conflicts",
			setup: func(ctx *testContext) (*btcutil.Tx, []*btcutil.Tx) {
				coinbase1 := ctx.addCoinbaseTx(1)
				coinbaseOut1 := txOutToSpendableOut(coinbase1, 0)
				outs := []spendableOutput{coinbaseOut1}
				conflict1 := ctx.addSignedTx(
					outs, 1, 0, false, false,
				)

				coinbase2 := ctx.addCoinbaseTx(1)
				coinbaseOut2 := txOutToSpendableOut(coinbase2, 0)
				outs = []spendableOutput{coinbaseOut2}
				conflict2 := ctx.addSignedTx(
					outs, 1, 0, false, false,
				)

				// Create a transaction that spends both
				// coinbase outputs that were spent above.
				outs = []spendableOutput{coinbaseOut1, coinbaseOut2}
				tx, err := ctx.harness.CreateSignedTx(
					outs, 1, 0, false,
				)
				if err != nil {
					ctx.t.Fatalf("unable to create "+
						"transaction: %v", err)
				}

				return tx, []*btcutil.Tx{conflict1, conflict2}
			},
		},
		{
			// Create a transaction that would introduce two
			// conflicts in the mempool by spending an output
			// already being spent in the mempool by a different
			// transaction. The second conflict stems from spending
			// the transaction that spends the original spender of
			// the output, i.e., a descendant of the original
			// spender.
			name: "descendant conflicts",
			setup: func(ctx *testContext) (*btcutil.Tx, []*btcutil.Tx) {
				coinbase := ctx.addCoinbaseTx(1)

				// Create a replaceable parent that spends the
				// coinbase output.
				coinbaseOut := txOutToSpendableOut(coinbase, 0)
				outs := []spendableOutput{coinbaseOut}
				parent := ctx.addSignedTx(outs, 1, 0, false, false)

				parentOut := txOutToSpendableOut(parent, 0)
				outs = []spendableOutput{parentOut}
				child := ctx.addSignedTx(outs, 1, 0, false, false)

				// Create another transaction that spends the
				// same coinbase output. Since the original
				// spender of this output has descendants, they
				// should also be conflicts.
				outs = []spendableOutput{coinbaseOut}
				tx, err := ctx.harness.CreateSignedTx(
					outs, 2, 0, false,
				)
				if err != nil {
					ctx.t.Fatalf("unable to create "+
						"transaction: %v", err)
				}

				return tx, []*btcutil.Tx{parent, child}
			},
		},
	}

	for _, testCase := range testCases {
		success := t.Run(testCase.name, func(t *testing.T) {
			// We'll start each test by creating our mempool
			// harness.
			harness, _, err := newPoolHarness(&chaincfg.MainNetParams)
			if err != nil {
				t.Fatalf("unable to create test pool: %v", err)
			}
			ctx := &testContext{t, harness}

			// Each test includes a setup method, which will set up
			// its required dependencies. The transaction returned
			// is the one we'll be querying for the expected
			// conflicts.
			tx, conflicts := testCase.setup(ctx)

			// Assert the expected conflicts are returned.
			txConflicts := ctx.harness.txPool.txConflicts(tx)
			if len(txConflicts) != len(conflicts) {
				ctx.t.Fatalf("expected %d conflicts, got %d",
					len(conflicts), len(txConflicts))
			}
			for _, conflict := range conflicts {
				conflictHash := *conflict.Hash()
				if _, ok := txConflicts[conflictHash]; !ok {
					ctx.t.Fatalf("expected %v to be found "+
						"as a conflict", conflictHash)
				}
			}
		})
		if !success {
			break
		}
	}
}

// TestAncestorsDescendants ensures that we can properly retrieve the
// unconfirmed ancestors and descendants of a transaction.
func TestAncestorsDescendants(t *testing.T) {
	t.Parallel()

	// We'll start the test by initializing our mempool harness.
	harness, outputs, err := newPoolHarness(&chaincfg.MainNetParams)
	if err != nil {
		t.Fatalf("unable to create test pool: %v", err)
	}
	ctx := &testContext{t, harness}

	// We'll be creating the following chain of unconfirmed transactions:
	//
	//       B ----
	//     /        \
	//   A            E
	//     \        /
	//       C -- D
	//
	// where B and C spend A, D spends C, and E spends B and D. We set up a
	// chain like so to properly detect ancestors and descendants past a
	// single parent/child.
	aInputs := outputs[:1]
	a := ctx.addSignedTx(aInputs, 2, 0, false, false)

	bInputs := []spendableOutput{txOutToSpendableOut(a, 0)}
	b := ctx.addSignedTx(bInputs, 1, 0, false, false)

	cInputs := []spendableOutput{txOutToSpendableOut(a, 1)}
	c := ctx.addSignedTx(cInputs, 1, 0, false, false)

	dInputs := []spendableOutput{txOutToSpendableOut(c, 0)}
	d := ctx.addSignedTx(dInputs, 1, 0, false, false)

	eInputs := []spendableOutput{
		txOutToSpendableOut(b, 0), txOutToSpendableOut(d, 0),
	}
	e := ctx.addSignedTx(eInputs, 1, 0, false, false)

	// We'll be querying for the ancestors of E. We should expect to see all
	// of the transactions that it depends on.
	expectedAncestors := map[chainhash.Hash]struct{}{
		*a.Hash(): struct{}{}, *b.Hash(): struct{}{},
		*c.Hash(): struct{}{}, *d.Hash(): struct{}{},
	}
	ancestors := ctx.harness.txPool.txAncestors(e, nil)
	if len(ancestors) != len(expectedAncestors) {
		ctx.t.Fatalf("expected %d ancestors, got %d",
			len(expectedAncestors), len(ancestors))
	}
	for ancestorHash := range ancestors {
		if _, ok := expectedAncestors[ancestorHash]; !ok {
			ctx.t.Fatalf("found unexpected ancestor %v",
				ancestorHash)
		}
	}

	// Then, we'll query for the descendants of A. We should expect to see
	// all of the transactions that depend on it.
	expectedDescendants := map[chainhash.Hash]struct{}{
		*b.Hash(): struct{}{}, *c.Hash(): struct{}{},
		*d.Hash(): struct{}{}, *e.Hash(): struct{}{},
	}
	descendants := ctx.harness.txPool.txDescendants(a, nil)
	if len(descendants) != len(expectedDescendants) {
		ctx.t.Fatalf("expected %d descendants, got %d",
			len(expectedDescendants), len(descendants))
	}
	for descendantHash := range descendants {
		if _, ok := expectedDescendants[descendantHash]; !ok {
			ctx.t.Fatalf("found unexpected descendant %v",
				descendantHash)
		}
	}
}

// TestRBF tests the different cases required for a transaction to properly
// replace its conflicts given that they all signal replacement.
func TestRBF(t *testing.T) {
	t.Parallel()

	const defaultFee = btcutil.SatoshiPerBitcoin

	testCases := []struct {
		name  string
		setup func(ctx *testContext) (*btcutil.Tx, []*btcutil.Tx)
		err   string
	}{
		{
			// A transaction cannot replace another if it doesn't
			// signal replacement.
			name: "non-replaceable parent",
			setup: func(ctx *testContext) (*btcutil.Tx, []*btcutil.Tx) {
				coinbase := ctx.addCoinbaseTx(1)

				// Create a transaction that spends the coinbase
				// output and doesn't signal for replacement.
				coinbaseOut := txOutToSpendableOut(coinbase, 0)
				outs := []spendableOutput{coinbaseOut}
				ctx.addSignedTx(outs, 1, defaultFee, false, false)

				// Attempting to create another transaction that
				// spends the same output should fail since the
				// original transaction spending it doesn't
				// signal replacement.
				tx, err := ctx.harness.CreateSignedTx(
					outs, 2, defaultFee, false,
				)
				if err != nil {
					ctx.t.Fatalf("unable to create "+
						"transaction: %v", err)
				}

				return tx, nil
			},
			err: "already spent by transaction",
		},
		{
			// A transaction cannot replace another if we don't
			// allow accepting replacement transactions.
			name: "reject replacement policy",
			setup: func(ctx *testContext) (*btcutil.Tx, []*btcutil.Tx) {
				ctx.harness.txPool.cfg.Policy.RejectReplacement = true

				coinbase := ctx.addCoinbaseTx(1)

				// Create a transaction that spends the coinbase
				// output and doesn't signal for replacement.
				coinbaseOut := txOutToSpendableOut(coinbase, 0)
				outs := []spendableOutput{coinbaseOut}
				ctx.addSignedTx(outs, 1, defaultFee, true, false)

				// Attempting to create another transaction that
				// spends the same output should fail since the
				// original transaction spending it doesn't
				// signal replacement.
				tx, err := ctx.harness.CreateSignedTx(
					outs, 2, defaultFee, false,
				)
				if err != nil {
					ctx.t.Fatalf("unable to create "+
						"transaction: %v", err)
				}

				return tx, nil
			},
			err: "already spent by transaction",
		},
		{
			// A transaction cannot replace another if doing so
			// would cause more than 100 transactions being
			// replaced.
			name: "exceeds maximum conflicts",
			setup: func(ctx *testContext) (*btcutil.Tx, []*btcutil.Tx) {
				const numDescendants = 100
				coinbaseOuts := make(
					[]spendableOutput, numDescendants,
				)
				for i := 0; i < numDescendants; i++ {
					tx := ctx.addCoinbaseTx(1)
					coinbaseOuts[i] = txOutToSpendableOut(tx, 0)
				}
				parent := ctx.addSignedTx(
					coinbaseOuts, numDescendants,
					defaultFee, true, false,
				)

				// We'll then spend each output of the parent
				// transaction with a distinct transaction.
				for i := uint32(0); i < numDescendants; i++ {
					out := txOutToSpendableOut(parent, i)
					outs := []spendableOutput{out}
					ctx.addSignedTx(
						outs, 1, defaultFee, false, false,
					)
				}

				// We'll then create a replacement transaction
				// by spending one of the coinbase outputs.
				// Replacing the original spender of the
				// coinbase output would evict the maximum
				// number of transactions from the mempool,
				// however, so we should reject it.
				tx, err := ctx.harness.CreateSignedTx(
					coinbaseOuts[:1], 1, defaultFee, false,
				)
				if err != nil {
					ctx.t.Fatalf("unable to create "+
						"transaction: %v", err)
				}

				return tx, nil
			},
			err: "evicts more transactions than permitted",
		},
		{
			// A transaction cannot replace another if the
			// replacement ends up spending an output that belongs
			// to one of the transactions it replaces.
			name: "replacement spends parent transaction",
			setup: func(ctx *testContext) (*btcutil.Tx, []*btcutil.Tx) {
				coinbase := ctx.addCoinbaseTx(1)

				// Create a transaction that spends the coinbase
				// output and signals replacement.
				coinbaseOut := txOutToSpendableOut(coinbase, 0)
				outs := []spendableOutput{coinbaseOut}
				parent := ctx.addSignedTx(
					outs, 1, defaultFee, true, false,
				)

				// Attempting to create another transaction that
				// spends it, but also replaces it, should be
				// invalid.
				parentOut := txOutToSpendableOut(parent, 0)
				outs = []spendableOutput{coinbaseOut, parentOut}
				tx, err := ctx.harness.CreateSignedTx(
					outs, 2, defaultFee, false,
				)
				if err != nil {
					ctx.t.Fatalf("unable to create "+
						"transaction: %v", err)
				}

				return tx, nil
			},
			err: "spends parent transaction",
		},
		{
			// A transaction cannot replace another if it has a
			// lower fee rate than any of the transactions it
			// intends to replace.
			name: "insufficient fee rate",
			setup: func(ctx *testContext) (*btcutil.Tx, []*btcutil.Tx) {
				coinbase1 := ctx.addCoinbaseTx(1)
				coinbase2 := ctx.addCoinbaseTx(1)

				// We'll create two transactions that each spend
				// one of the coinbase outputs. The first will
				// have a higher fee rate than the second.
				coinbaseOut1 := txOutToSpendableOut(coinbase1, 0)
				outs := []spendableOutput{coinbaseOut1}
				ctx.addSignedTx(outs, 1, defaultFee*2, true, false)

				coinbaseOut2 := txOutToSpendableOut(coinbase2, 0)
				outs = []spendableOutput{coinbaseOut2}
				ctx.addSignedTx(outs, 1, defaultFee, true, false)

				// We'll then create the replacement transaction
				// by spending the coinbase outputs. It will be
				// an invalid one however, since it won't have a
				// higher fee rate than the first transaction.
				outs = []spendableOutput{coinbaseOut1, coinbaseOut2}
				tx, err := ctx.harness.CreateSignedTx(
					outs, 1, defaultFee*2, false,
				)
				if err != nil {
					ctx.t.Fatalf("unable to create "+
						"transaction: %v", err)
				}

				return tx, nil
			},
			err: "insufficient fee rate",
		},
		{
			// A transaction cannot replace another if it doesn't
			// have an absolute greater than the transactions its
			// replacing _plus_ the replacement transaction's
			// minimum relay fee.
			name: "insufficient absolute fee",
			setup: func(ctx *testContext) (*btcutil.Tx, []*btcutil.Tx) {
				coinbase := ctx.addCoinbaseTx(1)

				// We'll create a transaction with two outputs
				// and the default fee.
				coinbaseOut := txOutToSpendableOut(coinbase, 0)
				outs := []spendableOutput{coinbaseOut}
				ctx.addSignedTx(outs, 2, defaultFee, true, false)

				// We'll create a replacement transaction with
				// one output, which should cause the
				// transaction's absolute fee to be lower than
				// the above's, so it'll be invalid.
				tx, err := ctx.harness.CreateSignedTx(
					outs, 1, defaultFee, false,
				)
				if err != nil {
					ctx.t.Fatalf("unable to create "+
						"transaction: %v", err)
				}

				return tx, nil
			},
			err: "insufficient absolute fee",
		},
		{
			// A transaction cannot replace another if it introduces
			// a new unconfirmed input that was not already in any
			// of the transactions it's directly replacing.
			name: "spends new unconfirmed input",
			setup: func(ctx *testContext) (*btcutil.Tx, []*btcutil.Tx) {
				coinbase1 := ctx.addCoinbaseTx(1)
				coinbase2 := ctx.addCoinbaseTx(1)

				// We'll create two unconfirmed transactions
				// from our coinbase transactions.
				coinbaseOut1 := txOutToSpendableOut(coinbase1, 0)
				outs := []spendableOutput{coinbaseOut1}
				ctx.addSignedTx(outs, 1, defaultFee, true, false)

				coinbaseOut2 := txOutToSpendableOut(coinbase2, 0)
				outs = []spendableOutput{coinbaseOut2}
				newTx := ctx.addSignedTx(
					outs, 1, defaultFee, false, false,
				)

				// We should not be able to accept a replacement
				// transaction that spends an unconfirmed input
				// that was not previously included.
				newTxOut := txOutToSpendableOut(newTx, 0)
				outs = []spendableOutput{coinbaseOut1, newTxOut}
				tx, err := ctx.harness.CreateSignedTx(
					outs, 1, defaultFee*2, false,
				)
				if err != nil {
					ctx.t.Fatalf("unable to create "+
						"transaction: %v", err)
				}

				return tx, nil
			},
			err: "spends new unconfirmed input",
		},
		{
			// A transaction can replace another with a higher fee.
			name: "higher fee",
			setup: func(ctx *testContext) (*btcutil.Tx, []*btcutil.Tx) {
				coinbase := ctx.addCoinbaseTx(1)

				// Create a transaction that we'll directly
				// replace.
				coinbaseOut := txOutToSpendableOut(coinbase, 0)
				outs := []spendableOutput{coinbaseOut}
				parent := ctx.addSignedTx(
					outs, 1, defaultFee, true, false,
				)

				// Spend the parent transaction to create a
				// descendant that will be indirectly replaced.
				parentOut := txOutToSpendableOut(parent, 0)
				outs = []spendableOutput{parentOut}
				child := ctx.addSignedTx(
					outs, 1, defaultFee, false, false,
				)

				// The replacement transaction should replace
				// both transactions above since it has a higher
				// fee and doesn't violate any other conditions
				// within the RBF policy.
				outs = []spendableOutput{coinbaseOut}
				tx, err := ctx.harness.CreateSignedTx(
					outs, 1, defaultFee*3, false,
				)
				if err != nil {
					ctx.t.Fatalf("unable to create "+
						"transaction: %v", err)
				}

				return tx, []*btcutil.Tx{parent, child}
			},
			err: "",
		},
	}

	for _, testCase := range testCases {
		success := t.Run(testCase.name, func(t *testing.T) {
			// We'll start each test by creating our mempool
			// harness.
			harness, _, err := newPoolHarness(&chaincfg.MainNetParams)
			if err != nil {
				t.Fatalf("unable to create test pool: %v", err)
			}

			// We'll enable relay priority to ensure we can properly
			// test fees between replacement transactions and the
			// transactions it replaces.
			harness.txPool.cfg.Policy.DisableRelayPriority = false

			// Each test includes a setup method, which will set up
			// its required dependencies. The transaction returned
			// is the intended replacement, which should replace the
			// expected list of transactions.
			ctx := &testContext{t, harness}
			replacementTx, replacedTxs := testCase.setup(ctx)

			// Attempt to process the replacement transaction. If
			// it's not a valid one, we should see the error
			// expected by the test.
			_, err = ctx.harness.txPool.ProcessTransaction(
				replacementTx, false, false, 0,
			)
			if testCase.err == "" && err != nil {
				ctx.t.Fatalf("expected no error when "+
					"processing replacement transaction, "+
					"got: %v", err)
			}
			if testCase.err != "" && err == nil {
				ctx.t.Fatalf("expected error when processing "+
					"replacement transaction: %v",
					testCase.err)
			}
			if testCase.err != "" && err != nil {
				if !strings.Contains(err.Error(), testCase.err) {
					ctx.t.Fatalf("expected error: %v\n"+
						"got: %v", testCase.err, err)
				}
			}

			// If the replacement transaction is valid, we'll check
			// that it has been included in the mempool and its
			// conflicts have been removed. Otherwise, the conflicts
			// should remain in the mempool.
			valid := testCase.err == ""
			for _, tx := range replacedTxs {
				testPoolMembership(ctx, tx, false, !valid)
			}
			testPoolMembership(ctx, replacementTx, false, valid)
		})
		if !success {
			break
		}
	}
}<|MERGE_RESOLUTION|>--- conflicted
+++ resolved
@@ -187,14 +187,10 @@
 // inputs and generates the provided number of outputs by evenly splitting the
 // total input amount.  All outputs will be to the payment script associated
 // with the harness and all inputs are assumed to do the same.
-<<<<<<< HEAD
-func (p *poolHarness) CreateSignedTx(inputs []spendableOutput, numOutputs uint32) (*monautil.Tx, error) {
-=======
 func (p *poolHarness) CreateSignedTx(inputs []spendableOutput,
-	numOutputs uint32, fee btcutil.Amount,
-	signalsReplacement bool) (*btcutil.Tx, error) {
-
->>>>>>> 962a206e
+	numOutputs uint32, fee monautil.Amount,
+	signalsReplacement bool) (*monautil.Tx, error) {
+
 	// Calculate the total input amount and split it amongst the requested
 	// number of outputs.
 	var totalInput monautil.Amount
@@ -370,7 +366,7 @@
 
 // addCoinbaseTx adds a spendable coinbase transaction to the test context's
 // mock chain.
-func (ctx *testContext) addCoinbaseTx(numOutputs uint32) *btcutil.Tx {
+func (ctx *testContext) addCoinbaseTx(numOutputs uint32) *monautil.Tx {
 	ctx.t.Helper()
 
 	coinbaseHeight := ctx.harness.chain.BestHeight() + 1
@@ -391,8 +387,8 @@
 // It can be added to the test context's mempool or mock chain based on the
 // confirmed boolean.
 func (ctx *testContext) addSignedTx(inputs []spendableOutput,
-	numOutputs uint32, fee btcutil.Amount,
-	signalsReplacement, confirmed bool) *btcutil.Tx {
+	numOutputs uint32, fee monautil.Amount,
+	signalsReplacement, confirmed bool) *monautil.Tx {
 
 	ctx.t.Helper()
 
@@ -430,13 +426,9 @@
 // orphan pool and transaction pool status.  It also further determines if it
 // should be reported as available by the HaveTransaction function based upon
 // the two flags and tests that condition as well.
-<<<<<<< HEAD
 func testPoolMembership(tc *testContext, tx *monautil.Tx, inOrphanPool, inTxPool bool) {
-=======
-func testPoolMembership(tc *testContext, tx *btcutil.Tx, inOrphanPool, inTxPool bool) {
 	tc.t.Helper()
 
->>>>>>> 962a206e
 	txHash := tx.Hash()
 	gotOrphanPool := tc.harness.txPool.IsOrphanInPool(txHash)
 	if inOrphanPool != gotOrphanPool {
@@ -946,14 +938,14 @@
 
 	testCases := []struct {
 		name               string
-		setup              func(ctx *testContext) *btcutil.Tx
+		setup              func(ctx *testContext) *monautil.Tx
 		signalsReplacement bool
 	}{
 		{
 			// Transactions can signal replacement through
 			// inheritance if any of its ancestors does.
 			name: "non-signaling with unconfirmed non-signaling parent",
-			setup: func(ctx *testContext) *btcutil.Tx {
+			setup: func(ctx *testContext) *monautil.Tx {
 				coinbase := ctx.addCoinbaseTx(1)
 
 				coinbaseOut := txOutToSpendableOut(coinbase, 0)
@@ -971,7 +963,7 @@
 			// inheritance if any of its ancestors does, but they
 			// must be unconfirmed.
 			name: "non-signaling with confirmed signaling parent",
-			setup: func(ctx *testContext) *btcutil.Tx {
+			setup: func(ctx *testContext) *monautil.Tx {
 				coinbase := ctx.addCoinbaseTx(1)
 
 				coinbaseOut := txOutToSpendableOut(coinbase, 0)
@@ -986,7 +978,7 @@
 		},
 		{
 			name: "inherited signaling",
-			setup: func(ctx *testContext) *btcutil.Tx {
+			setup: func(ctx *testContext) *monautil.Tx {
 				coinbase := ctx.addCoinbaseTx(1)
 
 				// We'll create a chain of transactions
@@ -1011,7 +1003,7 @@
 		},
 		{
 			name: "explicit signaling",
-			setup: func(ctx *testContext) *btcutil.Tx {
+			setup: func(ctx *testContext) *monautil.Tx {
 				coinbase := ctx.addCoinbaseTx(1)
 				coinbaseOut := txOutToSpendableOut(coinbase, 0)
 				outs := []spendableOutput{coinbaseOut}
@@ -1064,7 +1056,7 @@
 
 	testCases := []struct {
 		name          string
-		setup         func(ctx *testContext) *btcutil.Tx
+		setup         func(ctx *testContext) *monautil.Tx
 		isReplacement bool
 	}{
 		{
@@ -1072,7 +1064,7 @@
 			// regardless of whether they signal replacement or not,
 			// are valid.
 			name: "no double spend",
-			setup: func(ctx *testContext) *btcutil.Tx {
+			setup: func(ctx *testContext) *monautil.Tx {
 				coinbase := ctx.addCoinbaseTx(1)
 
 				coinbaseOut := txOutToSpendableOut(coinbase, 0)
@@ -1089,7 +1081,7 @@
 			// Transactions that don't signal replacement and double
 			// spend inputs are invalid.
 			name: "non-replacement double spend",
-			setup: func(ctx *testContext) *btcutil.Tx {
+			setup: func(ctx *testContext) *monautil.Tx {
 				coinbase1 := ctx.addCoinbaseTx(1)
 				coinbaseOut1 := txOutToSpendableOut(coinbase1, 0)
 				outs := []spendableOutput{coinbaseOut1}
@@ -1123,7 +1115,7 @@
 			// replacement are invalid if the mempool's policy
 			// rejects replacements.
 			name: "reject replacement policy",
-			setup: func(ctx *testContext) *btcutil.Tx {
+			setup: func(ctx *testContext) *monautil.Tx {
 				// Set the mempool's policy to reject
 				// replacements. Even if we have a transaction
 				// that spends inputs that signal replacement,
@@ -1164,7 +1156,7 @@
 			// replacement are valid as long as the mempool's policy
 			// accepts them.
 			name: "replacement double spend",
-			setup: func(ctx *testContext) *btcutil.Tx {
+			setup: func(ctx *testContext) *monautil.Tx {
 				coinbase := ctx.addCoinbaseTx(1)
 
 				// Create a replaceable parent that spends the
@@ -1244,7 +1236,7 @@
 		// setup sets up the required dependencies for each test. It
 		// returns the transaction we'll check for conflicts and its
 		// expected unique conflicts.
-		setup func(ctx *testContext) (*btcutil.Tx, []*btcutil.Tx)
+		setup func(ctx *testContext) (*monautil.Tx, []*monautil.Tx)
 	}{
 		{
 			// Create a transaction that would introduce no
@@ -1252,7 +1244,7 @@
 			// spending any outputs that are currently being spent
 			// within the mempool.
 			name: "no conflicts",
-			setup: func(ctx *testContext) (*btcutil.Tx, []*btcutil.Tx) {
+			setup: func(ctx *testContext) (*monautil.Tx, []*monautil.Tx) {
 				coinbase := ctx.addCoinbaseTx(1)
 
 				coinbaseOut := txOutToSpendableOut(coinbase, 0)
@@ -1278,7 +1270,7 @@
 			// which are each already being spent by a different
 			// transaction within the mempool.
 			name: "conflicts",
-			setup: func(ctx *testContext) (*btcutil.Tx, []*btcutil.Tx) {
+			setup: func(ctx *testContext) (*monautil.Tx, []*monautil.Tx) {
 				coinbase1 := ctx.addCoinbaseTx(1)
 				coinbaseOut1 := txOutToSpendableOut(coinbase1, 0)
 				outs := []spendableOutput{coinbaseOut1}
@@ -1304,7 +1296,7 @@
 						"transaction: %v", err)
 				}
 
-				return tx, []*btcutil.Tx{conflict1, conflict2}
+				return tx, []*monautil.Tx{conflict1, conflict2}
 			},
 		},
 		{
@@ -1316,7 +1308,7 @@
 			// the output, i.e., a descendant of the original
 			// spender.
 			name: "descendant conflicts",
-			setup: func(ctx *testContext) (*btcutil.Tx, []*btcutil.Tx) {
+			setup: func(ctx *testContext) (*monautil.Tx, []*monautil.Tx) {
 				coinbase := ctx.addCoinbaseTx(1)
 
 				// Create a replaceable parent that spends the
@@ -1342,7 +1334,7 @@
 						"transaction: %v", err)
 				}
 
-				return tx, []*btcutil.Tx{parent, child}
+				return tx, []*monautil.Tx{parent, child}
 			},
 		},
 	}
@@ -1465,18 +1457,18 @@
 func TestRBF(t *testing.T) {
 	t.Parallel()
 
-	const defaultFee = btcutil.SatoshiPerBitcoin
+	const defaultFee = monautil.SatoshiPerBitcoin
 
 	testCases := []struct {
 		name  string
-		setup func(ctx *testContext) (*btcutil.Tx, []*btcutil.Tx)
+		setup func(ctx *testContext) (*monautil.Tx, []*monautil.Tx)
 		err   string
 	}{
 		{
 			// A transaction cannot replace another if it doesn't
 			// signal replacement.
 			name: "non-replaceable parent",
-			setup: func(ctx *testContext) (*btcutil.Tx, []*btcutil.Tx) {
+			setup: func(ctx *testContext) (*monautil.Tx, []*monautil.Tx) {
 				coinbase := ctx.addCoinbaseTx(1)
 
 				// Create a transaction that spends the coinbase
@@ -1505,7 +1497,7 @@
 			// A transaction cannot replace another if we don't
 			// allow accepting replacement transactions.
 			name: "reject replacement policy",
-			setup: func(ctx *testContext) (*btcutil.Tx, []*btcutil.Tx) {
+			setup: func(ctx *testContext) (*monautil.Tx, []*monautil.Tx) {
 				ctx.harness.txPool.cfg.Policy.RejectReplacement = true
 
 				coinbase := ctx.addCoinbaseTx(1)
@@ -1537,7 +1529,7 @@
 			// would cause more than 100 transactions being
 			// replaced.
 			name: "exceeds maximum conflicts",
-			setup: func(ctx *testContext) (*btcutil.Tx, []*btcutil.Tx) {
+			setup: func(ctx *testContext) (*monautil.Tx, []*monautil.Tx) {
 				const numDescendants = 100
 				coinbaseOuts := make(
 					[]spendableOutput, numDescendants,
@@ -1584,7 +1576,7 @@
 			// replacement ends up spending an output that belongs
 			// to one of the transactions it replaces.
 			name: "replacement spends parent transaction",
-			setup: func(ctx *testContext) (*btcutil.Tx, []*btcutil.Tx) {
+			setup: func(ctx *testContext) (*monautil.Tx, []*monautil.Tx) {
 				coinbase := ctx.addCoinbaseTx(1)
 
 				// Create a transaction that spends the coinbase
@@ -1617,7 +1609,7 @@
 			// lower fee rate than any of the transactions it
 			// intends to replace.
 			name: "insufficient fee rate",
-			setup: func(ctx *testContext) (*btcutil.Tx, []*btcutil.Tx) {
+			setup: func(ctx *testContext) (*monautil.Tx, []*monautil.Tx) {
 				coinbase1 := ctx.addCoinbaseTx(1)
 				coinbase2 := ctx.addCoinbaseTx(1)
 
@@ -1655,7 +1647,7 @@
 			// replacing _plus_ the replacement transaction's
 			// minimum relay fee.
 			name: "insufficient absolute fee",
-			setup: func(ctx *testContext) (*btcutil.Tx, []*btcutil.Tx) {
+			setup: func(ctx *testContext) (*monautil.Tx, []*monautil.Tx) {
 				coinbase := ctx.addCoinbaseTx(1)
 
 				// We'll create a transaction with two outputs
@@ -1685,7 +1677,7 @@
 			// a new unconfirmed input that was not already in any
 			// of the transactions it's directly replacing.
 			name: "spends new unconfirmed input",
-			setup: func(ctx *testContext) (*btcutil.Tx, []*btcutil.Tx) {
+			setup: func(ctx *testContext) (*monautil.Tx, []*monautil.Tx) {
 				coinbase1 := ctx.addCoinbaseTx(1)
 				coinbase2 := ctx.addCoinbaseTx(1)
 
@@ -1721,7 +1713,7 @@
 		{
 			// A transaction can replace another with a higher fee.
 			name: "higher fee",
-			setup: func(ctx *testContext) (*btcutil.Tx, []*btcutil.Tx) {
+			setup: func(ctx *testContext) (*monautil.Tx, []*monautil.Tx) {
 				coinbase := ctx.addCoinbaseTx(1)
 
 				// Create a transaction that we'll directly
@@ -1753,7 +1745,7 @@
 						"transaction: %v", err)
 				}
 
-				return tx, []*btcutil.Tx{parent, child}
+				return tx, []*monautil.Tx{parent, child}
 			},
 			err: "",
 		},
