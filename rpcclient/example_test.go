--- conflicted
+++ resolved
@@ -6,12 +6,8 @@
 
 import (
 	"fmt"
-<<<<<<< HEAD
 
 	"github.com/monasuite/monad/btcjson"
-=======
-	"github.com/btcsuite/btcd/btcjson"
->>>>>>> ac3f235e
 )
 
 var connCfg = &ConnConfig{
