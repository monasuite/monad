--- conflicted
+++ resolved
@@ -127,13 +127,8 @@
 	// preceding call to NotifyReceived, Rescan, or RescanEndHeight has been
 	// made to register for the notification and the function is non-nil.
 	//
-<<<<<<< HEAD
-	// NOTE: Deprecated. Use OnRelevantTxAccepted instead.
+	// Deprecated: Use OnRelevantTxAccepted instead.
 	OnRecvTx func(transaction *monautil.Tx, details *btcjson.BlockDetails)
-=======
-	// Deprecated: Use OnRelevantTxAccepted instead.
-	OnRecvTx func(transaction *btcutil.Tx, details *btcjson.BlockDetails)
->>>>>>> 57d44d02
 
 	// OnRedeemingTx is invoked when a transaction that spends a registered
 	// outpoint is received into the memory pool and also connected to the
@@ -146,13 +141,8 @@
 	// funds to the registered addresses.  This means it is possible for
 	// this to invoked indirectly as the result of a NotifyReceived call.
 	//
-<<<<<<< HEAD
-	// NOTE: Deprecated. Use OnRelevantTxAccepted instead.
+	// Deprecated: Use OnRelevantTxAccepted instead.
 	OnRedeemingTx func(transaction *monautil.Tx, details *btcjson.BlockDetails)
-=======
-	// Deprecated: Use OnRelevantTxAccepted instead.
-	OnRedeemingTx func(transaction *btcutil.Tx, details *btcjson.BlockDetails)
->>>>>>> 57d44d02
 
 	// OnRelevantTxAccepted is invoked when an unmined transaction passes
 	// the client's transaction filter.
@@ -1088,13 +1078,8 @@
 //
 // NOTE: This is a monad extension and requires a websocket connection.
 //
-<<<<<<< HEAD
-// NOTE: Deprecated. Use LoadTxFilterAsync instead.
+// Deprecated: Use LoadTxFilterAsync instead.
 func (c *Client) NotifyReceivedAsync(addresses []monautil.Address) FutureNotifyReceivedResult {
-=======
-// Deprecated: Use LoadTxFilterAsync instead.
-func (c *Client) NotifyReceivedAsync(addresses []btcutil.Address) FutureNotifyReceivedResult {
->>>>>>> 57d44d02
 	// Not supported in HTTP POST mode.
 	if c.config.HTTPPostMode {
 		return newFutureError(ErrWebsocketsRequired)
@@ -1133,13 +1118,8 @@
 //
 // NOTE: This is a monad extension and requires a websocket connection.
 //
-<<<<<<< HEAD
-// NOTE: Deprecated. Use LoadTxFilter instead.
+// Deprecated: Use LoadTxFilter instead.
 func (c *Client) NotifyReceived(addresses []monautil.Address) error {
-=======
-// Deprecated: Use LoadTxFilter instead.
-func (c *Client) NotifyReceived(addresses []btcutil.Address) error {
->>>>>>> 57d44d02
 	return c.NotifyReceivedAsync(addresses).Receive()
 }
 
