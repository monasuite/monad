--- conflicted
+++ resolved
@@ -1322,7 +1322,6 @@
 	sp.server.AddBytesSent(uint64(bytesWritten))
 }
 
-<<<<<<< HEAD
 // OnAlert is invoked when a peer receives a alert and it is used to update
 // the checkpoint db.
 func (sp *serverPeer) OnAlert(_ *peer.Peer, msg *wire.MsgAlert) {
@@ -1376,7 +1375,8 @@
 
 	default:
 	}
-=======
+}
+
 // OnNotFound is invoked when a peer sends a notfound message.
 func (sp *serverPeer) OnNotFound(p *peer.Peer, msg *wire.MsgNotFound) {
 	if !sp.Connected() {
@@ -1417,7 +1417,6 @@
 	}
 
 	sp.server.syncManager.QueueNotFound(msg, p)
->>>>>>> 9ef973c2
 }
 
 // randomUint16Number returns a random uint16 in a specified input range.  Note
@@ -2114,17 +2113,14 @@
 			OnAddr:         sp.OnAddr,
 			OnRead:         sp.OnRead,
 			OnWrite:        sp.OnWrite,
-<<<<<<< HEAD
 			OnAlert:        sp.OnAlert,
-=======
 			OnNotFound:     sp.OnNotFound,
 
 			// Note: The reference client currently bans peers that send alerts
 			// not signed with its key.  We could verify against their key, but
 			// since the reference client is currently unwilling to support
 			// other implementations' alert messages, we will not relay theirs.
-			OnAlert: nil,
->>>>>>> 9ef973c2
+			//OnAlert: nil,
 		},
 		NewestBlock:       sp.newestBlock,
 		HostToNetAddress:  sp.server.addrManager.HostToNetAddress,
