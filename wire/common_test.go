--- conflicted
+++ resolved
@@ -126,13 +126,8 @@
 			[]byte{0x01, 0x00, 0x00, 0x00},
 		},
 		{
-<<<<<<< HEAD
-			BitcoinNet(MainNet),
+			MainNet,
 			[]byte{0xfb, 0xc0, 0xb6, 0xdb},
-=======
-			MainNet,
-			[]byte{0xf9, 0xbe, 0xb4, 0xd9},
->>>>>>> 9f0179fd
 		},
 		// Type not supported by the "fast" path and requires reflection.
 		{
