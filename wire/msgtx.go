--- conflicted
+++ resolved
@@ -25,14 +25,6 @@
 	// outpoint can be.
 	MaxPrevOutIndex uint32 = 0xffffffff
 
-<<<<<<< HEAD
-const (
-	// defaultTxInOutAlloc is the default size used for the backing array
-	// for transaction inputs and outputs.  The array will dynamically grow
-	// as needed, but this figure is intended to provide enough space for
-	// the number of inputs and outputs in a typical transaction without
-	// needing to grow the backing array multiple times.
-=======
 	// SequenceLockTimeDisabled is a flag that if set on a transaction
 	// input's sequence number, the sequence number will not be interpreted
 	// as a relative locktime.
@@ -52,7 +44,6 @@
 	// but this figure is intended to provide enough space for the number of
 	// inputs and outputs in a typical transaction without needing to grow the
 	// backing array multiple times.
->>>>>>> 33e1d9e9
 	defaultTxInOutAlloc = 15
 
 	// minTxInPayload is the minimum payload size for a transaction input.
